################################################################################
##
## Copyright (c) 2016 Advanced Micro Devices, Inc. All rights reserved.
##
## MIT LICENSE:
## Permission is hereby granted, free of charge, to any person obtaining a copy of
## this software and associated documentation files (the "Software"), to deal in
## the Software without restriction, including without limitation the rights to
## use, copy, modify, merge, publish, distribute, sublicense, and/or sell copies
## of the Software, and to permit persons to whom the Software is furnished to do
## so, subject to the following conditions:
##
## The above copyright notice and this permission notice shall be included in all
## copies or substantial portions of the Software.
##
## THE SOFTWARE IS PROVIDED "AS IS", WITHOUT WARRANTY OF ANY KIND, EXPRESS OR
## IMPLIED, INCLUDING BUT NOT LIMITED TO THE WARRANTIES OF MERCHANTABILITY,
## FITNESS FOR A PARTICULAR PURPOSE AND NONINFRINGEMENT.  IN NO EVENT SHALL THE
## AUTHORS OR COPYRIGHT HOLDERS BE LIABLE FOR ANY CLAIM, DAMAGES OR OTHER
## LIABILITY, WHETHER IN AN ACTION OF CONTRACT, TORT OR OTHERWISE, ARISING FROM,
## OUT OF OR IN CONNECTION WITH THE SOFTWARE OR THE USE OR OTHER DEALINGS IN THE
## SOFTWARE.
##
################################################################################

cmake_minimum_required ( VERSION 3.6.3 )

set ( HSAKMT "hsakmt" )
set ( HSAKMT_PACKAGE "hsakmt-roct" )
set ( HSAKMT_COMPONENT "lib${HSAKMT}" )
set ( HSAKMT_TARGET "${HSAKMT}" )

project ( ${HSAKMT_TARGET} VERSION 1.9.0)

if ( NOT DEFINED BUILD_SHARED_LIBS )
  set ( BUILD_SHARED_LIBS "on" )
endif()
set ( BUILD_SHARED_LIBS ${BUILD_SHARED_LIBS} CACHE BOOL "Build shared library (.so) or not.")

# Optionally, build HSAKMT with ccache.
set(ROCM_CCACHE_BUILD OFF CACHE BOOL "Set to ON for a ccache enabled build")
if (ROCM_CCACHE_BUILD)
  find_program(CCACHE_PROGRAM ccache)
  if (CCACHE_PROGRAM)
    set_property(GLOBAL PROPERTY RULE_LAUNCH_COMPILE ${CCACHE_PROGRAM})
  else()
    message(WARNING "Unable to find ccache. Falling back to real compiler")
  endif() # if (CCACHE_PROGRAM)
endif() # if (ROCM_CCACHE_BUILD)

list( APPEND CMAKE_MODULE_PATH "${CMAKE_CURRENT_SOURCE_DIR}/cmake_modules" )

## Include common cmake modules
include ( utils )
include ( GNUInstallDirs )

## Setup the package version.
get_version ( "1.0.0" )

set ( BUILD_VERSION_MAJOR ${VERSION_MAJOR} )
set ( BUILD_VERSION_MINOR ${VERSION_MINOR} )
set ( BUILD_VERSION_PATCH ${VERSION_PATCH} )

set ( LIB_VERSION_MAJOR 1)
set ( LIB_VERSION_MINOR 0)
if (${ROCM_PATCH_VERSION})
    set ( LIB_VERSION_PATCH ${ROCM_PATCH_VERSION} )
else ()
    set ( LIB_VERSION_PATCH 6)
endif ()
set ( LIB_VERSION_STRING "${LIB_VERSION_MAJOR}.${LIB_VERSION_MINOR}.${LIB_VERSION_PATCH}" )

if ( DEFINED VERSION_BUILD AND NOT ${VERSION_BUILD} STREQUAL "" )
    message ( "VERSION BUILD DEFINED ${VERSION_BUILD}" )
    set ( BUILD_VERSION_PATCH "${BUILD_VERSION_PATCH}-${VERSION_BUILD}" )
endif ()
set ( BUILD_VERSION_STRING "${BUILD_VERSION_MAJOR}.${BUILD_VERSION_MINOR}.${BUILD_VERSION_PATCH}" )

## Compiler flags
set (HSAKMT_C_FLAGS -fPIC -W -Wall -Wextra -Wno-unused-parameter -Wformat-security -Wswitch-default -Wundef -Wshadow -Wpointer-arith -Wbad-function-cast -Wcast-qual -Wstrict-prototypes -Wmissing-prototypes -Wmissing-declarations -Wredundant-decls -Wunreachable-code -std=gnu99 -fvisibility=hidden)
if ( CMAKE_COMPILER_IS_GNUCC )
    set ( HSAKMT_C_FLAGS "${HSAKMT_C_FLAGS}" -Wlogical-op)
endif ()
if ( ${HSAKMT_WERROR} )
    set ( HSAKMT_C_FLAGS "${HSAKMT_C_FLAGS}" -Werror )
endif ()
if ( "${CMAKE_BUILD_TYPE}" STREQUAL Release )
    set ( HSAKMT_C_FLAGS "${HSAKMT_C_FLAGS}" -O2 )
else ()
    set ( HSAKMT_C_FLAGS "${HSAKMT_C_FLAGS}" -g )
endif ()

set ( HSAKMT_LINKER_SCRIPT "${CMAKE_CURRENT_SOURCE_DIR}/src/libhsakmt.ver" )

## Linker Flags
## Add --enable-new-dtags to generate DT_RUNPATH
set (HSAKMT_LINK_FLAGS "${HSAKMT_LINK_FLAGS} -Wl,--enable-new-dtags -Wl,--version-script=${HSAKMT_LINKER_SCRIPT} -Wl,-soname=${HSAKMT_COMPONENT}.so.${LIB_VERSION_MAJOR} -Wl,-z,nodelete")

## Address Sanitize Flag
if ( ${ADDRESS_SANITIZER} )
    set ( HSAKMT_C_FLAGS "${HSAKMT_C_FLAGS}" -fsanitize=address )
    set ( HSAKMT_LINK_FLAGS "${HSAKMT_LINK_FLAGS}" -fsanitize=address )
    if ( BUILD_SHARED_LIBS )
        set ( HSAKMT_LINK_FLAGS "${HSAKMT_LINK_FLAGS}" -shared-libsan )
    else ()
        set ( HSAKMT_LINK_FLAGS "${HSAKMT_LINK_FLAGS}" -static-libsan )
    endif ()
else ()
    if ( CMAKE_COMPILER_IS_GNUCC )
        set ( HSAKMT_LINK_FLAGS "${HSAKMT_LINK_FLAGS}" -Wl,-no-undefined )
    else ()
        set ( HSAKMT_LINK_FLAGS "${HSAKMT_LINK_FLAGS}" -Wl,-undefined,error )
    endif ()
endif ()

## Source files
set ( HSAKMT_SRC "src/debug.c"
                 "src/events.c"
                 "src/fmm.c"
                 "src/globals.c"
                 "src/libhsakmt.c"
                 "src/memory.c"
                 "src/openclose.c"
                 "src/pci_ids.c"
                 "src/perfctr.c"
                 "src/pmc_table.c"
                 "src/queues.c"
                 "src/time.c"
                 "src/topology.c"
                 "src/rbtree.c"
<<<<<<< HEAD
                 "src/spm.c"
=======
                 "src/svm.c"
>>>>>>> e35778ed
                 "src/version.c")

## Declare the library target name
add_library ( ${HSAKMT_TARGET} "")

## Add sources
target_sources ( ${HSAKMT_TARGET} PRIVATE ${HSAKMT_SRC} )

## Add headers.  The public headers need to point at their location in both build and install
## directory layouts.  This declaration allows publishing library use data to downstream clients.
target_include_directories( ${HSAKMT_TARGET}
  PUBLIC
  $<BUILD_INTERFACE:${CMAKE_CURRENT_SOURCE_DIR}/include>
  $<INSTALL_INTERFACE:include>
  PRIVATE
  ${CMAKE_CURRENT_SOURCE_DIR}/src )

target_compile_options(${HSAKMT_TARGET} PRIVATE ${HSAKMT_C_FLAGS})
set_property(TARGET ${HSAKMT_TARGET} PROPERTY LINK_FLAGS ${HSAKMT_LINK_FLAGS})

## Set the VERSION and SOVERSION values
set_property ( TARGET ${HSAKMT_TARGET} PROPERTY VERSION "${LIB_VERSION_STRING}" )
set_property ( TARGET ${HSAKMT_TARGET} PROPERTY SOVERSION "${LIB_VERSION_MAJOR}" )

#find_package(PkgConfig)
target_link_libraries ( ${HSAKMT_TARGET}
  PRIVATE pthread rt numa
)

## Define default paths and packages.
if( CMAKE_INSTALL_PREFIX_INITIALIZED_TO_DEFAULT )
  set ( CMAKE_INSTALL_PREFIX "/opt/rocm" )
endif()
set ( CMAKE_INSTALL_PREFIX ${CMAKE_INSTALL_PREFIX} CACHE STRING "Default installation directory." FORCE )
set ( CPACK_PACKAGING_INSTALL_PREFIX "${CMAKE_INSTALL_PREFIX}"  CACHE STRING "Default packaging prefix." )
set ( CPACK_GENERATOR "DEB;RPM"  CACHE STRING "Default packaging generators." )

# Installs binaries and exports the library usage data to ${HSAKMT_TARGET}Targets
install ( TARGETS ${HSAKMT_TARGET} EXPORT ${HSAKMT_TARGET}Targets
  ARCHIVE DESTINATION ${CMAKE_INSTALL_LIBDIR} COMPONENT binary
  LIBRARY DESTINATION ${CMAKE_INSTALL_LIBDIR} COMPONENT binary )

install ( FILES ${CMAKE_CURRENT_SOURCE_DIR}/LICENSE.md DESTINATION ${CMAKE_INSTALL_DOCDIR} COMPONENT binary )

# Install public headers
install ( DIRECTORY ${CMAKE_CURRENT_SOURCE_DIR}/include/ DESTINATION ${CMAKE_INSTALL_INCLUDEDIR}
  COMPONENT devel PATTERN "linux" EXCLUDE )

# Record our usage data for clients find_package calls.
install ( EXPORT ${HSAKMT_TARGET}Targets
  FILE ${HSAKMT_TARGET}Targets.cmake
  NAMESPACE ${HSAKMT_TARGET}::
  DESTINATION ${CMAKE_INSTALL_LIBDIR}/cmake/${HSAKMT_TARGET}
  COMPONENT devel)

# Adds the target alias hsakmt::hsakmt to the local cmake cache.
# This isn't necessary today.  It's harmless preparation for some
# hypothetical future in which the we might be included by add_subdirectory()
# in some other project's cmake file.  It allows uniform use of find_package
# and target_link_library() without regard to whether a target is external or
# a subdirectory of the current build.
add_library( ${HSAKMT_TARGET}::${HSAKMT_TARGET} ALIAS ${HSAKMT_TARGET} )

# Create cmake configuration files
include(CMakePackageConfigHelpers)

configure_package_config_file(${HSAKMT_TARGET}-config.cmake.in
                              ${HSAKMT_TARGET}-config.cmake
                              INSTALL_DESTINATION
                                  ${CMAKE_INSTALL_LIBDIR}/cmake/${HSAKMT_TARGET} )

write_basic_package_version_file(${HSAKMT_TARGET}-config-version.cmake
                 VERSION ${BUILD_VERSION_STRING}
                                 COMPATIBILITY
                                     AnyNewerVersion)

install(FILES
            ${CMAKE_CURRENT_BINARY_DIR}/${HSAKMT_TARGET}-config.cmake
            ${CMAKE_CURRENT_BINARY_DIR}/${HSAKMT_TARGET}-config-version.cmake
        DESTINATION
            ${CMAKE_INSTALL_LIBDIR}/cmake/${HSAKMT_TARGET}
        COMPONENT devel)

# Optionally record the package's find module in the user's package cache.
if ( NOT DEFINED EXPORT_TO_USER_PACKAGE_REGISTRY )
  set ( EXPORT_TO_USER_PACKAGE_REGISTRY "off" )
endif()
set ( EXPORT_TO_USER_PACKAGE_REGISTRY ${EXPORT_TO_USER_PACKAGE_REGISTRY} CACHE BOOL "Add cmake package config location to the user's cmake package registry.")
if(${EXPORT_TO_USER_PACKAGE_REGISTRY})
  # Enable writing to the registry
  set(CMAKE_EXPORT_PACKAGE_REGISTRY ON)
  # Generate a target file for the build
  export(TARGETS ${HSAKMT_TARGET} NAMESPACE ${HSAKMT_TARGET}:: FILE ${HSAKMT_TARGET}Targets.cmake)
  # Record the package in the user's cache.
  export(PACKAGE ${HSAKMT_TARGET})
endif()

# CPACK_PACKAGING_INSTALL_PREFIX is needed in libhsakmt.pc.in
# TODO: Add support for relocatable packages.
configure_file ( libhsakmt.pc.in libhsakmt.pc @ONLY )

install ( FILES ${CMAKE_CURRENT_BINARY_DIR}/libhsakmt.pc DESTINATION ${CMAKE_INSTALL_DATADIR}/pkgconfig COMPONENT devel)

###########################
# Packaging directives
###########################
# Use component packaging
set(CPACK_COMPONENTS_GROUPING IGNORE)
set(CPACK_DEB_COMPONENT_INSTALL ON)
set(CPACK_RPM_COMPONENT_INSTALL ON)
set(CPACK_DEBIAN_BINARY_PACKAGE_NAME ${HSAKMT_PACKAGE})
set(CPACK_RPM_BINARY_PACKAGE_NAME ${HSAKMT_PACKAGE})
set(CPACK_PACKAGE_VENDOR "Advanced Micro Devices, Inc.")
set(CPACK_PACKAGE_VERSION_MAJOR ${VERSION_MAJOR})
set(CPACK_PACKAGE_VERSION_MINOR ${VERSION_MINOR})
set(CPACK_PACKAGE_VERSION_PATCH ${VERSION_PATCH})
set(CPACK_PACKAGE_CONTACT "AMD GFX mailing list <amd-gfx@lists.freedesktop.org>")
set(CPACK_RESOURCE_FILE_LICENSE "${CMAKE_CURRENT_SOURCE_DIR}/LICENSE.md")
set(CPACK_COMPONENT_BINARY_DESCRIPTION "HSAKMT library for AMD KFD support\n This repository includes the user-mode API interfaces\n used to interact with the ROCk driver.")

## Component packaging, DEVEL
set(CPACK_COMPONENT_DEVEL_DESCRIPTION "HSAKMT development package.\n This package contains the headers, pkgonfig and\n cmake files for the ROCT package")

# Make proper version for appending
# Default Value is 99999, setting it first
set(ROCM_VERSION_FOR_PACKAGE "99999")
if(DEFINED ENV{ROCM_LIBPATCH_VERSION})
  set(ROCM_VERSION_FOR_PACKAGE $ENV{ROCM_LIBPATCH_VERSION})
endif()

# Debian package specific variables
set(CPACK_DEBIAN_PACKAGE_HOMEPAGE "https://github.com/RadeonOpenCompute/ROCT-Thunk-Interface")
set(CPACK_DEBIAN_BINARY_PACKAGE_CONTROL_EXTRA "${CMAKE_CURRENT_SOURCE_DIR}/DEBIAN/postinst;${CMAKE_CURRENT_SOURCE_DIR}/DEBIAN/prerm")
set(CPACK_DEBIAN_BINARY_PACKAGE_DEPENDS "libc6, libnuma1, zlib1g, libudev1")
set(CPACK_DEBIAN_DEVEL_PACKAGE_NAME "hsakmt-roct-dev")
if (DEFINED ENV{CPACK_DEBIAN_PACKAGE_RELEASE})
   set(CPACK_DEBIAN_PACKAGE_RELEASE $ENV{CPACK_DEBIAN_PACKAGE_RELEASE})
else()
   set(CPACK_DEBIAN_PACKAGE_RELEASE "local")
endif()

# RPM package specific variables
# get OS-info
get_os_info()
if(DISTRO_ID MATCHES "sles" )
    set(CPACK_RPM_BINARY_PACKAGE_REQUIRES "glibc, libnuma-devel, libgcc_s1")
elseif(DISTRO_ID MATCHES "centos" AND DISTRO_RELEASE MATCHES "6")
    set(CPACK_RPM_BINARY_PACKAGE_REQUIRES "glibc, numactl, libgcc")
else()
    set(CPACK_RPM_BINARY_PACKAGE_REQUIRES "glibc, numactl-libs, libgcc")
endif()
set(CPACK_RPM_BINARY_PRE_INSTALL_SCRIPT_FILE "${CMAKE_CURRENT_SOURCE_DIR}/RPM/rpm_post")
set(CPACK_RPM_BINARY_POST_UNINSTALL_SCRIPT_FILE "${CMAKE_CURRENT_SOURCE_DIR}/RPM/rpm_postun")
if(DEFINED CPACK_PACKAGING_INSTALL_PREFIX)
  set(CPACK_RPM_EXCLUDE_FROM_AUTO_FILELIST_ADDITION "${CPACK_PACKAGING_INSTALL_PREFIX} ${CPACK_PACKAGING_INSTALL_PREFIX}/${CMAKE_INSTALL_BINDIR}")
endif()
set(CPACK_RPM_DEVEL_PACKAGE_NAME "hsakmt-roct-devel")
# Since we changed the package name to match RPM specs, take care of older builds that had -dev installed
set(CPACK_RPM_DEVEL_PACKAGE_OBSOLETES "hsakmt-roct-dev")
if(DEFINED ENV{CPACK_RPM_PACKAGE_RELEASE})
  set(CPACK_RPM_PACKAGE_RELEASE $ENV{CPACK_RPM_PACKAGE_RELEASE})
else()
  set(CPACK_RPM_PACKAGE_RELEASE "local")
endif()

# 'dist' breaks manual builds on debian systems due to empty Provides
execute_process( COMMAND rpm --eval %{?dist}
                 RESULT_VARIABLE PROC_RESULT
                 OUTPUT_VARIABLE EVAL_RESULT
                 OUTPUT_STRIP_TRAILING_WHITESPACE )
message("RESULT_VARIABLE ${PROC_RESULT} OUTPUT_VARIABLE: ${EVAL_RESULT}")

if ( PROC_RESULT EQUAL "0" AND NOT EVAL_RESULT STREQUAL "" )
  string ( APPEND CPACK_RPM_PACKAGE_RELEASE "%{?dist}" )
endif()

# Prepare final version for the CPACK use
set(PACKAGE_VERSION_STR "${CPACK_PACKAGE_VERSION_MAJOR}.${CPACK_PACKAGE_VERSION_MINOR}.${CPACK_PACKAGE_VERSION_PATCH}.${ROCM_VERSION_FOR_PACKAGE}")
set(CPACK_PACKAGE_VERSION "${PACKAGE_VERSION_STR}")

# Setting devel package dependendent version
set(CPACK_DEBIAN_DEVEL_PACKAGE_DEPENDS "${HSAKMT_PACKAGE} (=${PACKAGE_VERSION_STR}-${CPACK_DEBIAN_PACKAGE_RELEASE})")
set(CPACK_RPM_DEVEL_PACKAGE_REQUIRES "${HSAKMT_PACKAGE} = ${PACKAGE_VERSION_STR}-${CPACK_RPM_PACKAGE_RELEASE}")

# Set the names now using CPACK utility
set(CPACK_DEBIAN_FILE_NAME "DEB-DEFAULT")
set(CPACK_RPM_FILE_NAME "RPM-DEFAULT")

include(CPack)<|MERGE_RESOLUTION|>--- conflicted
+++ resolved
@@ -128,12 +128,9 @@
                  "src/time.c"
                  "src/topology.c"
                  "src/rbtree.c"
-<<<<<<< HEAD
                  "src/spm.c"
-=======
-                 "src/svm.c"
->>>>>>> e35778ed
-                 "src/version.c")
+                 "src/version.c"
+                 "src/svm.c")
 
 ## Declare the library target name
 add_library ( ${HSAKMT_TARGET} "")
