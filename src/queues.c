--- conflicted
+++ resolved
@@ -456,12 +456,8 @@
 		wg_data_size = cu_num * WG_CONTEXT_DATA_SIZE_PER_CU(q->dev_info->asic_family);
 		q->ctl_stack_size = PAGE_ALIGN_UP(sizeof(HsaUserContextSaveAreaHeader)
 					+ ctl_stack_size);
-<<<<<<< HEAD
 		if (q->dev_info->asic_family >= CHIP_NAVI10 &&
 			q->dev_info->asic_family <= CHIP_DIMGREY_CAVEFISH) {
-=======
-		if (q->dev_info->asic_family >= CHIP_NAVI10) {
->>>>>>> e35778ed
 			/* HW design limits control stack size to 0x7000.
 			 * This is insufficient for theoretical PM4 cases
 			 * but sufficient for AQL, limited by SPI events.
