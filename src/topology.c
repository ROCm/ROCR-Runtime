--- conflicted
+++ resolved
@@ -220,29 +220,14 @@
 	{ 0x66A7, 9, 0, 6, "Vega20", CHIP_VEGA20 },
 	{ 0x66AF, 9, 0, 6, "Vega20", CHIP_VEGA20 },
 	/* Arcturus */
-<<<<<<< HEAD
 	{ 0x7388, 9, 0, 8, "Arcturus", CHIP_ARCTURUS },
 	{ 0x738C, 9, 0, 8, "Arcturus", CHIP_ARCTURUS },
 	{ 0x738E, 9, 0, 8, "Arcturus", CHIP_ARCTURUS },
 	{ 0x7390, 9, 0, 8, "Arcturus", CHIP_ARCTURUS },
-=======
-	{ 0x7388, 9, 0, 8, 1, "Arcturus", CHIP_ARCTURUS },
-	{ 0x738C, 9, 0, 8, 1, "Arcturus", CHIP_ARCTURUS },
-	{ 0x738E, 9, 0, 8, 1, "Arcturus", CHIP_ARCTURUS },
-	{ 0x7390, 9, 0, 8, 1, "Arcturus", CHIP_ARCTURUS },
 	/* Aldebaran */
-	{ 0x50, 9, 0, 10, 1, "Aldebaran", CHIP_ALDEBARAN },
-	{ 0x51, 9, 0, 10, 1, "Aldebaran", CHIP_ALDEBARAN },
-	{ 0x52, 9, 0, 10, 1, "Aldebaran", CHIP_ALDEBARAN },
-	{ 0x54, 9, 0, 10, 1, "Aldebaran", CHIP_ALDEBARAN },
-	{ 0x60, 9, 0, 10, 1, "Aldebaran", CHIP_ALDEBARAN },
-	{ 0x62, 9, 0, 10, 1, "Aldebaran", CHIP_ALDEBARAN },
-	{ 0x7400, 9, 0, 10, 1, "Aldebaran", CHIP_ALDEBARAN },
-	{ 0x7408, 9, 0, 10, 1, "Aldebaran", CHIP_ALDEBARAN },
-	{ 0x740C, 9, 0, 10, 1, "Aldebaran", CHIP_ALDEBARAN },
-	{ 0x740F, 9, 0, 10, 1, "Aldebaran", CHIP_ALDEBARAN },
-	{ 0x46, 9, 0, 10, 1, "Aldebaran", CHIP_ALDEBARAN },
->>>>>>> e35778ed
+	{ 0x7408, 9, 0, 10, "Aldebaran", CHIP_ALDEBARAN },
+	{ 0x740C, 9, 0, 10, "Aldebaran", CHIP_ALDEBARAN },
+	{ 0x740F, 9, 0, 10, "Aldebaran", CHIP_ALDEBARAN },
 	/* Navi10 */
 	{ 0x7310, 10, 1, 0, "Navi10", CHIP_NAVI10 },
 	{ 0x7312, 10, 1, 0, "Navi10", CHIP_NAVI10 },
@@ -910,14 +895,9 @@
 		if (!strncmp("model name", read_buf, sizeof("model name") - 1)) {
 			p = strchr(read_buf, ':');
 			p += 2; /* remove ": " */
-<<<<<<< HEAD
 			p_len = strlen(p);
 			if (p_len > HSA_PUBLIC_NAME_SIZE)
 				p_len = HSA_PUBLIC_NAME_SIZE;
-=======
-			p_len = (strlen(p) > HSA_PUBLIC_NAME_SIZE ?
-					HSA_PUBLIC_NAME_SIZE : strlen(p));
->>>>>>> e35778ed
 			memcpy(cpuinfo[proc].model_name, p, p_len);
 			cpuinfo[proc].model_name[p_len - 1] = '\0';
 			continue;
