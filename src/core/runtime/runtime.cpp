--- conflicted
+++ resolved
@@ -380,11 +380,6 @@
   return ret;
 }
 
-<<<<<<< HEAD
-namespace {
-  bool is_system_mem(const void* ptr, std::size_t size, Runtime& rt,
-                     core::Agent*& agent) {
-=======
 hsa_status_t Runtime::CopyMemory(void* dst, const void* src, size_t size) {
   void* source = const_cast<void*>(src);
 
@@ -396,19 +391,12 @@
 
   // Fetch ownership
   const auto& is_system_mem = [&](void* ptr, core::Agent*& agent, bool& need_lock) {
->>>>>>> 0d9576a5
     hsa_amd_pointer_info_t info;
     uint32_t count;
     hsa_agent_t* accessible = nullptr;
     MAKE_SCOPE_GUARD([&]() { free(accessible); });
     info.size = sizeof(info);
-<<<<<<< HEAD
-    hsa_status_t err =
-      rt.PtrInfo(const_cast<void*>(ptr), &info, nullptr, nullptr, nullptr);
-
-=======
     hsa_status_t err = PtrInfo(ptr, &info, malloc, &count, &accessible);
->>>>>>> 0d9576a5
     if (err != HSA_STATUS_SUCCESS)
       throw AMD::hsa_exception(err, "PtrInfo failed in hsa_memory_copy.");
 
@@ -420,61 +408,15 @@
       agent = core::Agent::Convert(info.agentOwner);
       need_lock = false;
       return agent->device_type() != core::Agent::DeviceType::kAmdGpuDevice;
-<<<<<<< HEAD
-=======
     } else {
       need_lock = true;
       agent = cpu_agents_[0];
       return true;
->>>>>>> 0d9576a5
-    }
-
-<<<<<<< HEAD
-    agent = rt.cpu_agents().front();
-
-    return true;
-  }
-
-  hsa_status_t locked_copy(void* dst, const void* src, std::size_t size,
-                           const void* to_lock,
-                           const amd::MemoryRegion* system_region,
-                           Runtime& rt, core::Agent* locking_agent) {
-    void* mutable_p = const_cast<void*>(to_lock);
-
-    hsa_amd_pointer_info_t info;
-    info.size = sizeof(info);
-    hsa_status_t err = rt.PtrInfo(mutable_p, &info, nullptr, nullptr, nullptr);
-
-    if (err != HSA_STATUS_SUCCESS)
-      throw AMD::hsa_exception(err, "PtrInfo failed in locked_copy.");
-    if (info.type != hsa_amd_pointer_type_t::HSA_EXT_POINTER_TYPE_UNKNOWN)
-      return locking_agent->DmaCopy(dst, src, size);
-
-    void* gpuPtr;
-    hsa_agent_t agent = locking_agent->public_handle();
-    err = system_region->Lock(1, &agent, mutable_p, size, &gpuPtr);
-
-    if (err != HSA_STATUS_SUCCESS) return err;
-
-    MAKE_SCOPE_GUARD([=]() { system_region->Unlock(mutable_p); });
-
-    return (src == to_lock) ? locking_agent->DmaCopy(dst, gpuPtr, size)
-                            : locking_agent->DmaCopy(gpuPtr, src, size);
-  }
-} // Unnamed namespace.
-
-hsa_status_t Runtime::CopyMemory(void* dst, const void* src, size_t size) {
-  // Choose agents from pointer info
-  core::Agent* src_agent;
-  core::Agent* dst_agent;
-
-  bool is_src_system = is_system_mem(src, size, *this, src_agent);
-  bool is_dst_system = is_system_mem(dst, size, *this, dst_agent);
-=======
+    }
+
   bool src_lock, dst_lock;
   is_src_system = is_system_mem(source, src_agent, src_lock);
   is_dst_system = is_system_mem(dst, dst_agent, dst_lock);
->>>>>>> 0d9576a5
 
   // CPU-CPU
   if (is_src_system && is_dst_system) {
@@ -490,12 +432,6 @@
   const amd::MemoryRegion* system_region =
       static_cast<const amd::MemoryRegion*>(system_regions_fine_[0]);
 
-<<<<<<< HEAD
-  if (is_src_system)
-    return locked_copy(dst, src, size, src, system_region, *this, dst_agent);
-  if (is_dst_system)
-    return locked_copy(dst, src, size, dst, system_region, *this, src_agent);
-=======
   void* gpuPtr = nullptr;
   const auto& locked_copy = [&](void*& ptr, core::Agent* locking_agent) {
     void* tmp;
@@ -514,7 +450,6 @@
   if (dst_lock) locked_copy(dst, src_agent);
   if (is_src_system) return dst_agent->DmaCopy(dst, source, size);
   if (is_dst_system) return src_agent->DmaCopy(dst, source, size);
->>>>>>> 0d9576a5
 
   /*
   GPU-GPU - functional support, not a performance path.
