////////////////////////////////////////////////////////////////////////////////
//
// The University of Illinois/NCSA
// Open Source License (NCSA)
//
// Copyright (c) 2014-2015, Advanced Micro Devices, Inc. All rights reserved.
//
// Developed by:
//
//                 AMD Research and AMD HSA Software Development
//
//                 Advanced Micro Devices, Inc.
//
//                 www.amd.com
//
// Permission is hereby granted, free of charge, to any person obtaining a copy
// of this software and associated documentation files (the "Software"), to
// deal with the Software without restriction, including without limitation
// the rights to use, copy, modify, merge, publish, distribute, sublicense,
// and/or sell copies of the Software, and to permit persons to whom the
// Software is furnished to do so, subject to the following conditions:
//
//  - Redistributions of source code must retain the above copyright notice,
//    this list of conditions and the following disclaimers.
//  - Redistributions in binary form must reproduce the above copyright
//    notice, this list of conditions and the following disclaimers in
//    the documentation and/or other materials provided with the distribution.
//  - Neither the names of Advanced Micro Devices, Inc,
//    nor the names of its contributors may be used to endorse or promote
//    products derived from this Software without specific prior written
//    permission.
//
// THE SOFTWARE IS PROVIDED "AS IS", WITHOUT WARRANTY OF ANY KIND, EXPRESS OR
// IMPLIED, INCLUDING BUT NOT LIMITED TO THE WARRANTIES OF MERCHANTABILITY,
// FITNESS FOR A PARTICULAR PURPOSE AND NONINFRINGEMENT. IN NO EVENT SHALL
// THE CONTRIBUTORS OR COPYRIGHT HOLDERS BE LIABLE FOR ANY CLAIM, DAMAGES OR
// OTHER LIABILITY, WHETHER IN AN ACTION OF CONTRACT, TORT OR OTHERWISE,
// ARISING FROM, OUT OF OR IN CONNECTION WITH THE SOFTWARE OR THE USE OR OTHER
// DEALINGS WITH THE SOFTWARE.
//
////////////////////////////////////////////////////////////////////////////////

#include "core/inc/runtime.h"

#include <algorithm>
#include <atomic>
#include <cstring>
#include <string>
#include <thread>
#include <vector>

#include "core/common/shared.h"
#include "core/inc/hsa_ext_interface.h"
#include "core/inc/amd_cpu_agent.h"
#include "core/inc/amd_gpu_agent.h"
#include "core/inc/amd_memory_region.h"
#include "core/inc/amd_topology.h"
#include "core/inc/signal.h"
#include "core/inc/interrupt_signal.h"
#include "core/inc/hsa_ext_amd_impl.h"
#include "core/inc/hsa_api_trace_int.h"
#include "core/util/os.h"
#include "inc/hsa_ven_amd_aqlprofile.h"

#define HSA_VERSION_MAJOR 1
#define HSA_VERSION_MINOR 1

const char rocrbuildid[] __attribute__((used)) = "ROCR BUILD ID: " STRING(ROCR_BUILD_ID);

namespace core {
bool g_use_interrupt_wait = true;

Runtime* Runtime::runtime_singleton_ = NULL;

KernelMutex Runtime::bootstrap_lock_;

static bool loaded = true;

class RuntimeCleanup {
 public:
  ~RuntimeCleanup() {
    if (!Runtime::IsOpen()) {
      delete Runtime::runtime_singleton_;
    }

    loaded = false;
  }
};

static RuntimeCleanup cleanup_at_unload_;

hsa_status_t Runtime::Acquire() {
  // Check to see if HSA has been cleaned up (process exit)
  if (!loaded) return HSA_STATUS_ERROR_OUT_OF_RESOURCES;

  ScopedAcquire<KernelMutex> boot(&bootstrap_lock_);

  if (runtime_singleton_ == NULL) {
    runtime_singleton_ = new Runtime();
  }

  if (runtime_singleton_->ref_count_ == INT32_MAX) {
    return HSA_STATUS_ERROR_REFCOUNT_OVERFLOW;
  }

  runtime_singleton_->ref_count_++;
  MAKE_NAMED_SCOPE_GUARD(refGuard, [&]() { runtime_singleton_->ref_count_--; });

  if (runtime_singleton_->ref_count_ == 1) {
    hsa_status_t status = runtime_singleton_->Load();

    if (status != HSA_STATUS_SUCCESS) {
      return HSA_STATUS_ERROR_OUT_OF_RESOURCES;
    }
  }

  refGuard.Dismiss();
  return HSA_STATUS_SUCCESS;
}

hsa_status_t Runtime::Release() {
  // Check to see if HSA has been cleaned up (process exit)
  if (!loaded) return HSA_STATUS_SUCCESS;

  ScopedAcquire<KernelMutex> boot(&bootstrap_lock_);

  if (runtime_singleton_ == nullptr) return HSA_STATUS_ERROR_NOT_INITIALIZED;

  if (runtime_singleton_->ref_count_ == 1) {
    // Release all registered memory, then unload backends
    runtime_singleton_->Unload();
  }

  runtime_singleton_->ref_count_--;

  if (runtime_singleton_->ref_count_ == 0) {
    delete runtime_singleton_;
    runtime_singleton_ = nullptr;
  }

  return HSA_STATUS_SUCCESS;
}

bool Runtime::IsOpen() {
  return (Runtime::runtime_singleton_ != NULL) &&
         (Runtime::runtime_singleton_->ref_count_ != 0);
}

// Register agent information only.  Must not call anything that may use the registered information
// since those tables are incomplete.
void Runtime::RegisterAgent(Agent* agent) {
  // Record the agent in the node-to-agent reverse lookup table.
  agents_by_node_[agent->node_id()].push_back(agent);

  // Process agent as a cpu or gpu device.
  if (agent->device_type() == Agent::DeviceType::kAmdCpuDevice) {
    cpu_agents_.push_back(agent);

    // Add cpu regions to the system region list.
    for (const core::MemoryRegion* region : agent->regions()) {
      if (region->fine_grain()) {
        system_regions_fine_.push_back(region);
      } else {
        system_regions_coarse_.push_back(region);
      }
    }

    assert(system_regions_fine_.size() > 0);

    // Init default fine grain system region allocator using fine grain
    // system region of the first discovered CPU agent.
    if (cpu_agents_.size() == 1) {
      // Might need memory pooling to cover allocation that
      // requires less than 4096 bytes.
      system_allocator_ =
          [&](size_t size, size_t alignment,
              MemoryRegion::AllocateFlags alloc_flags) -> void* {
            assert(alignment <= 4096);
            void* ptr = NULL;
            return (HSA_STATUS_SUCCESS ==
                    core::Runtime::runtime_singleton_->AllocateMemory(
                        system_regions_fine_[0], size, alloc_flags, &ptr))
                       ? ptr
                       : NULL;
          };

      system_deallocator_ =
          [](void* ptr) { core::Runtime::runtime_singleton_->FreeMemory(ptr); };

      BaseShared::SetAllocateAndFree(system_allocator_, system_deallocator_);
    }

    // Setup system clock frequency for the first time.
    if (sys_clock_freq_ == 0) {
      // Cache system clock frequency
      HsaClockCounters clocks;
      hsaKmtGetClockCounters(0, &clocks);
      sys_clock_freq_ = clocks.SystemClockFrequencyHz;
    }
  } else if (agent->device_type() == Agent::DeviceType::kAmdGpuDevice) {
    gpu_agents_.push_back(agent);

    gpu_ids_.push_back(agent->node_id());

    // Assign the first discovered gpu agent as region gpu.
    if (region_gpu_ == NULL) region_gpu_ = agent;
  }
}

void Runtime::DestroyAgents() {
  agents_by_node_.clear();

  std::for_each(gpu_agents_.begin(), gpu_agents_.end(), DeleteObject());
  gpu_agents_.clear();

  gpu_ids_.clear();

  std::for_each(cpu_agents_.begin(), cpu_agents_.end(), DeleteObject());
  cpu_agents_.clear();

  region_gpu_ = NULL;

  system_regions_fine_.clear();
  system_regions_coarse_.clear();
}

void Runtime::SetLinkCount(size_t num_nodes) {
  num_nodes_ = num_nodes;
  link_matrix_.resize(num_nodes * num_nodes);
}

void Runtime::RegisterLinkInfo(uint32_t node_id_from, uint32_t node_id_to,
                               uint32_t num_hop,
                               hsa_amd_memory_pool_link_info_t& link_info) {
  const uint32_t idx = GetIndexLinkInfo(node_id_from, node_id_to);
  link_matrix_[idx].num_hop = num_hop;
  link_matrix_[idx].info = link_info;

  // Limit the number of hop to 1 since the runtime does not have enough
  // information to share to the user about each hop.
  link_matrix_[idx].num_hop = std::min(link_matrix_[idx].num_hop , 1U);
}

const Runtime::LinkInfo Runtime::GetLinkInfo(uint32_t node_id_from,
                                             uint32_t node_id_to) {
  return (node_id_from != node_id_to)
             ? link_matrix_[GetIndexLinkInfo(node_id_from, node_id_to)]
             : LinkInfo();  // No link.
}

uint32_t Runtime::GetIndexLinkInfo(uint32_t node_id_from, uint32_t node_id_to) {
  return ((node_id_from * num_nodes_) + node_id_to);
}

hsa_status_t Runtime::IterateAgent(hsa_status_t (*callback)(hsa_agent_t agent,
                                                            void* data),
                                   void* data) {
  AMD::callback_t<decltype(callback)> call(callback);

  std::vector<core::Agent*>* agent_lists[2] = {&cpu_agents_, &gpu_agents_};
  for (std::vector<core::Agent*>* agent_list : agent_lists) {
    for (size_t i = 0; i < agent_list->size(); ++i) {
      hsa_agent_t agent = Agent::Convert(agent_list->at(i));
      hsa_status_t status = call(agent, data);

      if (status != HSA_STATUS_SUCCESS) {
        return status;
      }
    }
  }

  return HSA_STATUS_SUCCESS;
}

hsa_status_t Runtime::AllocateMemory(const MemoryRegion* region, size_t size,
                                     MemoryRegion::AllocateFlags alloc_flags,
                                     void** address) {
  ScopedAcquire<KernelMutex> lock(&memory_lock_);
  hsa_status_t status = region->Allocate(size, alloc_flags, address);

  // Track the allocation result so that it could be freed properly.
  if (status == HSA_STATUS_SUCCESS) {
    allocation_map_[*address] = AllocationRegion(region, size);
  }

  return status;
}

hsa_status_t Runtime::FreeMemory(void* ptr) {
  if (ptr == nullptr) {
    return HSA_STATUS_SUCCESS;
  }

  const MemoryRegion* region = nullptr;
  size_t size = 0;
  std::unique_ptr<std::vector<AllocationRegion::notifier_t>> notifiers;

  {
    ScopedAcquire<KernelMutex> lock(&memory_lock_);

    std::map<const void*, AllocationRegion>::iterator it = allocation_map_.find(ptr);

    if (it == allocation_map_.end()) {
      debug_warning(false && "Can't find address in allocation map");
      return HSA_STATUS_ERROR_INVALID_ALLOCATION;
    }
    region = it->second.region;
    size = it->second.size;

    // Imported fragments can't be released with FreeMemory.
    if (region == nullptr) {
      assert(false && "Can't release imported memory with free.");
      return HSA_STATUS_ERROR_INVALID_ARGUMENT;
    }

    notifiers = std::move(it->second.notifiers);

    allocation_map_.erase(it);

    // Fast path to avoid doubling lock ops in the common case (no notifiers).
    if (!notifiers) return region->Free(ptr, size);
  }

  // Notifiers can't run while holding the lock or the callback won't be able to manage memory.
  // The memory triggering the notification has already been removed from the memory map so can't
  // be double released during the callback.
  for (auto& notifier : *notifiers) {
    notifier.callback(notifier.ptr, notifier.user_data);
  }

  // Fragment allocator requires protection.
  ScopedAcquire<KernelMutex> lock(&memory_lock_);
  return region->Free(ptr, size);
}

<<<<<<< HEAD
namespace {
  bool is_system_mem(const void* ptr, std::size_t size, Runtime& rt,
                     core::Agent*& agent) {
=======
hsa_status_t Runtime::RegisterReleaseNotifier(void* ptr, hsa_amd_deallocation_callback_t callback,
                                              void* user_data) {
  ScopedAcquire<KernelMutex> lock(&memory_lock_);
  auto mem = allocation_map_.upper_bound(ptr);
  if (mem != allocation_map_.begin()) {
    mem--;

    // No support for imported fragments yet.
    if (mem->second.region == nullptr) return HSA_STATUS_ERROR_INVALID_ALLOCATION;

    if ((mem->first <= ptr) &&
        (ptr < reinterpret_cast<const uint8_t*>(mem->first) + mem->second.size)) {
      auto& notifiers = mem->second.notifiers;
      if (!notifiers) notifiers.reset(new std::vector<AllocationRegion::notifier_t>);
      AllocationRegion::notifier_t notifier = {
          ptr, AMD::callback_t<hsa_amd_deallocation_callback_t>(callback), user_data};
      notifiers->push_back(notifier);
      return HSA_STATUS_SUCCESS;
    }
  }
  return HSA_STATUS_ERROR_INVALID_ALLOCATION;
}

hsa_status_t Runtime::DeregisterReleaseNotifier(void* ptr,
                                                hsa_amd_deallocation_callback_t callback) {
  hsa_status_t ret = HSA_STATUS_ERROR_INVALID_ARGUMENT;
  ScopedAcquire<KernelMutex> lock(&memory_lock_);
  auto mem = allocation_map_.upper_bound(ptr);
  if (mem != allocation_map_.begin()) {
    mem--;
    if ((mem->first <= ptr) &&
        (ptr < reinterpret_cast<const uint8_t*>(mem->first) + mem->second.size)) {
      auto& notifiers = mem->second.notifiers;
      if (!notifiers) return HSA_STATUS_ERROR_INVALID_ARGUMENT;
      for (size_t i = 0; i < notifiers->size(); i++) {
        if (((*notifiers)[i].ptr == ptr) && ((*notifiers)[i].callback) == callback) {
          (*notifiers)[i] = std::move((*notifiers)[notifiers->size() - 1]);
          notifiers->pop_back();
          i--;
          ret = HSA_STATUS_SUCCESS;
        }
      }
    }
  }
  return ret;
}

hsa_status_t Runtime::CopyMemory(void* dst, const void* src, size_t size) {
  // Choose agents from pointer info
  bool is_src_system = false;
  bool is_dst_system = false;
  core::Agent* src_agent;
  core::Agent* dst_agent;

  // Fetch ownership
  const auto& is_system_mem = [&](void* ptr, core::Agent*& agent) {
>>>>>>> 8ea15e12
    hsa_amd_pointer_info_t info;
    info.size = sizeof(info);
    hsa_status_t err =
      rt.PtrInfo(const_cast<void*>(ptr), &info, nullptr, nullptr, nullptr);

    if (err != HSA_STATUS_SUCCESS)
      throw AMD::hsa_exception(err, "PtrInfo failed in hsa_memory_copy.");

    ptrdiff_t endPtr = (ptrdiff_t)ptr + size;

    if (info.agentBaseAddress <= ptr &&
        endPtr <= (ptrdiff_t)info.agentBaseAddress + info.sizeInBytes) {
      agent = core::Agent::Convert(info.agentOwner);
      return agent->device_type() != core::Agent::DeviceType::kAmdGpuDevice;
    }

    agent = rt.cpu_agents().front();

    return true;
  }

  hsa_status_t locked_copy(void* dst, const void* src, std::size_t size,
                           const void* to_lock,
                           const amd::MemoryRegion* system_region,
                           Runtime& rt, core::Agent* locking_agent) {
    void* mutable_p = const_cast<void*>(to_lock);

    hsa_amd_pointer_info_t info;
    info.size = sizeof(info);
    hsa_status_t err = rt.PtrInfo(mutable_p, &info, nullptr, nullptr, nullptr);

    if (err != HSA_STATUS_SUCCESS)
      throw AMD::hsa_exception(err, "PtrInfo failed in locked_copy.");
    if (info.type != hsa_amd_pointer_type_t::HSA_EXT_POINTER_TYPE_UNKNOWN)
      return locking_agent->DmaCopy(dst, src, size);

    void* gpuPtr;
    hsa_agent_t agent = locking_agent->public_handle();
    err = system_region->Lock(1, &agent, mutable_p, size, &gpuPtr);

    if (err != HSA_STATUS_SUCCESS) return err;

    MAKE_SCOPE_GUARD([=]() { system_region->Unlock(mutable_p); });

    return (src == to_lock) ? locking_agent->DmaCopy(dst, gpuPtr, size)
                            : locking_agent->DmaCopy(gpuPtr, src, size);
  }
} // Unnamed namespace.

hsa_status_t Runtime::CopyMemory(void* dst, const void* src, size_t size) {
  // Choose agents from pointer info
  core::Agent* src_agent;
  core::Agent* dst_agent;

  bool is_src_system = is_system_mem(src, size, *this, src_agent);
  bool is_dst_system = is_system_mem(dst, size, *this, dst_agent);

  // CPU-CPU
  if (is_src_system && is_dst_system) {
    memcpy(dst, src, size);
    return HSA_STATUS_SUCCESS;
  }

  // Same GPU
  if (src_agent->node_id() == dst_agent->node_id()) return dst_agent->DmaCopy(dst, src, size);

  // GPU-CPU
  // Must ensure that system memory is visible to the GPU during the copy.
  const amd::MemoryRegion* system_region =
      static_cast<const amd::MemoryRegion*>(system_regions_fine_[0]);

  if (is_src_system)
    return locked_copy(dst, src, size, src, system_region, *this, dst_agent);
  if (is_dst_system)
    return locked_copy(dst, src, size, dst, system_region, *this, src_agent);

  /*
  GPU-GPU - functional support, not a performance path.

  This goes through system memory because we have to support copying between non-peer GPUs
  and we can't use P2P pointers even if the GPUs are peers.  Because hsa_amd_agents_allow_access
  requires the caller to specify all allowed agents we can't assume that a peer mapped pointer
  would remain mapped for the duration of the copy.
  */
  void* temp = nullptr;
  system_region->Allocate(size, core::MemoryRegion::AllocateNoFlags, &temp);
  MAKE_SCOPE_GUARD([&]() { system_region->Free(temp, size); });
  hsa_status_t err = src_agent->DmaCopy(temp, src, size);
  if (err == HSA_STATUS_SUCCESS) err = dst_agent->DmaCopy(dst, temp, size);
  return err;
}

hsa_status_t Runtime::CopyMemory(void* dst, core::Agent& dst_agent,
                                 const void* src, core::Agent& src_agent,
                                 size_t size,
                                 std::vector<core::Signal*>& dep_signals,
                                 core::Signal& completion_signal) {
  const bool dst_gpu =
      (dst_agent.device_type() == core::Agent::DeviceType::kAmdGpuDevice);
  const bool src_gpu =
      (src_agent.device_type() == core::Agent::DeviceType::kAmdGpuDevice);
  if (dst_gpu || src_gpu) {
    core::Agent* copy_agent = (src_gpu) ? &src_agent : &dst_agent;
    if (flag_.rev_copy_dir() && dst_gpu && src_gpu)
      copy_agent = (copy_agent == &src_agent) ? &dst_agent : &src_agent;
    return copy_agent->DmaCopy(dst, dst_agent, src, src_agent, size, dep_signals,
                               completion_signal);
  }

  // For cpu to cpu, fire and forget a copy thread.
  const bool profiling_enabled =
      (dst_agent.profiling_enabled() || src_agent.profiling_enabled());
  std::thread(
      [](void* dst, const void* src, size_t size,
         std::vector<core::Signal*> dep_signals,
         core::Signal* completion_signal, bool profiling_enabled) {

        for (core::Signal* dep : dep_signals) {
          dep->WaitRelaxed(HSA_SIGNAL_CONDITION_EQ, 0, UINT64_MAX,
                           HSA_WAIT_STATE_BLOCKED);
        }

        if (profiling_enabled) {
          core::Runtime::runtime_singleton_->GetSystemInfo(HSA_SYSTEM_INFO_TIMESTAMP,
                                                           &completion_signal->signal_.start_ts);
        }

        memcpy(dst, src, size);

        if (profiling_enabled) {
          core::Runtime::runtime_singleton_->GetSystemInfo(HSA_SYSTEM_INFO_TIMESTAMP,
                                                           &completion_signal->signal_.end_ts);
        }

        completion_signal->SubRelease(1);
      },
      dst, src, size, dep_signals, &completion_signal,
      profiling_enabled).detach();

  return HSA_STATUS_SUCCESS;
}

hsa_status_t Runtime::FillMemory(void* ptr, uint32_t value, size_t count) {
  // Choose blit agent from pointer info
  hsa_amd_pointer_info_t info;
  uint32_t agent_count;
  hsa_agent_t* accessible = nullptr;
  info.size = sizeof(info);
  MAKE_SCOPE_GUARD([&]() { free(accessible); });
  hsa_status_t err = PtrInfo(ptr, &info, malloc, &agent_count, &accessible);
  if (err != HSA_STATUS_SUCCESS) return err;

  ptrdiff_t endPtr = (ptrdiff_t)ptr + count * sizeof(uint32_t);

  // Check for GPU fill
  // Selects GPU fill for SVM and Locked allocations if a GPU address is given and is mapped.
  if (info.agentBaseAddress <= ptr &&
      endPtr <= (ptrdiff_t)info.agentBaseAddress + info.sizeInBytes) {
    core::Agent* blit_agent = core::Agent::Convert(info.agentOwner);
    if (blit_agent->device_type() != core::Agent::DeviceType::kAmdGpuDevice) {
      blit_agent = nullptr;
      for (uint32_t i = 0; i < agent_count; i++) {
        if (core::Agent::Convert(accessible[i])->device_type() ==
            core::Agent::DeviceType::kAmdGpuDevice) {
          blit_agent = core::Agent::Convert(accessible[i]);
          break;
        }
      }
    }
    if (blit_agent) return blit_agent->DmaFill(ptr, value, count);
  }

  // Host and unmapped SVM addresses copy via host.
  if (info.hostBaseAddress <= ptr && endPtr <= (ptrdiff_t)info.hostBaseAddress + info.sizeInBytes) {
    memset(ptr, value, count * sizeof(uint32_t));
    return HSA_STATUS_SUCCESS;
  }

  return HSA_STATUS_ERROR_INVALID_ALLOCATION;
}

hsa_status_t Runtime::AllowAccess(uint32_t num_agents,
                                  const hsa_agent_t* agents, const void* ptr) {
  const amd::MemoryRegion* amd_region = NULL;
  size_t alloc_size = 0;

  {
    ScopedAcquire<KernelMutex> lock(&memory_lock_);

    std::map<const void*, AllocationRegion>::const_iterator it = allocation_map_.find(ptr);

    if (it == allocation_map_.end()) {
      return HSA_STATUS_ERROR;
    }

    amd_region = reinterpret_cast<const amd::MemoryRegion*>(it->second.region);
    alloc_size = it->second.size;
  }

  return amd_region->AllowAccess(num_agents, agents, ptr, alloc_size);
}

hsa_status_t Runtime::GetSystemInfo(hsa_system_info_t attribute, void* value) {
  switch (attribute) {
    case HSA_SYSTEM_INFO_VERSION_MAJOR:
      *((uint16_t*)value) = HSA_VERSION_MAJOR;
      break;
    case HSA_SYSTEM_INFO_VERSION_MINOR:
      *((uint16_t*)value) = HSA_VERSION_MINOR;
      break;
    case HSA_SYSTEM_INFO_TIMESTAMP: {
      HsaClockCounters clocks;
      hsaKmtGetClockCounters(0, &clocks);
      *((uint64_t*)value) = clocks.SystemClockCounter;
      break;
    }
    case HSA_SYSTEM_INFO_TIMESTAMP_FREQUENCY: {
      assert(sys_clock_freq_ != 0 &&
             "Use of HSA_SYSTEM_INFO_TIMESTAMP_FREQUENCY before HSA "
             "initialization completes.");
      *(uint64_t*)value = sys_clock_freq_;
      break;
    }
    case HSA_SYSTEM_INFO_SIGNAL_MAX_WAIT:
      *((uint64_t*)value) = 0xFFFFFFFFFFFFFFFF;
      break;
    case HSA_SYSTEM_INFO_ENDIANNESS:
#if defined(HSA_LITTLE_ENDIAN)
      *((hsa_endianness_t*)value) = HSA_ENDIANNESS_LITTLE;
#else
      *((hsa_endianness_t*)value) = HSA_ENDIANNESS_BIG;
#endif
      break;
    case HSA_SYSTEM_INFO_MACHINE_MODEL:
#if defined(HSA_LARGE_MODEL)
      *((hsa_machine_model_t*)value) = HSA_MACHINE_MODEL_LARGE;
#else
      *((hsa_machine_model_t*)value) = HSA_MACHINE_MODEL_SMALL;
#endif
      break;
    case HSA_SYSTEM_INFO_EXTENSIONS: {
      memset(value, 0, sizeof(uint8_t) * 128);

      auto setFlag = [&](uint32_t bit) {
        assert(bit < 128 * 8 && "Extension value exceeds extension bitmask");
        uint index = bit / 8;
        uint subBit = bit % 8;
        ((uint8_t*)value)[index] |= 1 << subBit;
      };

      if (hsa_internal_api_table_.finalizer_api.hsa_ext_program_finalize_fn != NULL) {
        setFlag(HSA_EXTENSION_FINALIZER);
      }

      if (hsa_internal_api_table_.image_api.hsa_ext_image_create_fn != NULL) {
        setFlag(HSA_EXTENSION_IMAGES);
      }

      if (os::LibHandle lib = os::LoadLib(kAqlProfileLib)) {
        os::CloseLib(lib);
        setFlag(HSA_EXTENSION_AMD_AQLPROFILE);
      }

      setFlag(HSA_EXTENSION_AMD_PROFILER);

      break;
    }
    case HSA_AMD_SYSTEM_INFO_BUILD_VERSION: {
      *(const char**)value = STRING(ROCR_BUILD_ID);
      break;
    }
    default:
      return HSA_STATUS_ERROR_INVALID_ARGUMENT;
  }
  return HSA_STATUS_SUCCESS;
}

hsa_status_t Runtime::SetAsyncSignalHandler(hsa_signal_t signal,
                                            hsa_signal_condition_t cond,
                                            hsa_signal_value_t value,
                                            hsa_amd_signal_handler handler,
                                            void* arg) {
  // Indicate that this signal is in use.
  if (signal.handle != 0) hsa_signal_handle(signal)->Retain();

  ScopedAcquire<KernelMutex> scope_lock(&async_events_control_.lock);

  // Lazy initializer
  if (async_events_control_.async_events_thread_ == NULL) {
    // Create monitoring thread control signal
    auto err = HSA::hsa_signal_create(0, 0, NULL, &async_events_control_.wake);
    if (err != HSA_STATUS_SUCCESS) {
      assert(false && "Asyncronous events control signal creation error.");
      return HSA_STATUS_ERROR_OUT_OF_RESOURCES;
    }
    async_events_.PushBack(async_events_control_.wake, HSA_SIGNAL_CONDITION_NE,
                           0, NULL, NULL);

    // Start event monitoring thread
    async_events_control_.exit = false;
    async_events_control_.async_events_thread_ =
        os::CreateThread(AsyncEventsLoop, NULL);
    if (async_events_control_.async_events_thread_ == NULL) {
      assert(false && "Asyncronous events thread creation error.");
      return HSA_STATUS_ERROR_OUT_OF_RESOURCES;
    }
  }

  new_async_events_.PushBack(signal, cond, value, handler, arg);

  hsa_signal_handle(async_events_control_.wake)->StoreRelease(1);

  return HSA_STATUS_SUCCESS;
}

hsa_status_t Runtime::InteropMap(uint32_t num_agents, Agent** agents,
                                 int interop_handle, uint32_t flags,
                                 size_t* size, void** ptr,
                                 size_t* metadata_size, const void** metadata) {
  static const int tinyArraySize=8;
  HsaGraphicsResourceInfo info;

  HSAuint32 short_nodes[tinyArraySize];
  HSAuint32* nodes = short_nodes;
  if (num_agents > tinyArraySize) {
    nodes = new HSAuint32[num_agents];
    if (nodes == NULL) return HSA_STATUS_ERROR_OUT_OF_RESOURCES;
  }
  MAKE_SCOPE_GUARD([&]() {
    if (num_agents > tinyArraySize) delete[] nodes;
  });

  for (uint32_t i = 0; i < num_agents; i++)
    agents[i]->GetInfo((hsa_agent_info_t)HSA_AMD_AGENT_INFO_DRIVER_NODE_ID,
                       &nodes[i]);

  if (hsaKmtRegisterGraphicsHandleToNodes(interop_handle, &info, num_agents,
                                          nodes) != HSAKMT_STATUS_SUCCESS)
    return HSA_STATUS_ERROR;

  HSAuint64 altAddress;
  HsaMemMapFlags map_flags;
  map_flags.Value = 0;
  map_flags.ui32.PageSize = HSA_PAGE_SIZE_64KB;
  if (hsaKmtMapMemoryToGPUNodes(info.MemoryAddress, info.SizeInBytes,
                                &altAddress, map_flags, num_agents,
                                nodes) != HSAKMT_STATUS_SUCCESS) {
    map_flags.ui32.PageSize = HSA_PAGE_SIZE_4KB;
    if (hsaKmtMapMemoryToGPUNodes(info.MemoryAddress, info.SizeInBytes, &altAddress, map_flags,
                                  num_agents, nodes) != HSAKMT_STATUS_SUCCESS) {
      hsaKmtDeregisterMemory(info.MemoryAddress);
      return HSA_STATUS_ERROR_OUT_OF_RESOURCES;
    }
  }

  if (metadata_size != NULL) *metadata_size = info.MetadataSizeInBytes;
  if (metadata != NULL) *metadata = info.Metadata;

  *size = info.SizeInBytes;
  *ptr = info.MemoryAddress;

  return HSA_STATUS_SUCCESS;
}

hsa_status_t Runtime::InteropUnmap(void* ptr) {
  if(hsaKmtUnmapMemoryToGPU(ptr)!=HSAKMT_STATUS_SUCCESS)
    return HSA_STATUS_ERROR_INVALID_ARGUMENT;
  if(hsaKmtDeregisterMemory(ptr)!=HSAKMT_STATUS_SUCCESS)
    return HSA_STATUS_ERROR_INVALID_ARGUMENT;
  return HSA_STATUS_SUCCESS;
}

hsa_status_t Runtime::PtrInfo(void* ptr, hsa_amd_pointer_info_t* info, void* (*alloc)(size_t),
                              uint32_t* num_agents_accessible, hsa_agent_t** accessible,
                              PtrInfoBlockData* block_info) {
  static_assert(static_cast<int>(HSA_POINTER_UNKNOWN) == static_cast<int>(HSA_EXT_POINTER_TYPE_UNKNOWN),
                "Thunk pointer info mismatch");
  static_assert(static_cast<int>(HSA_POINTER_ALLOCATED) == static_cast<int>(HSA_EXT_POINTER_TYPE_HSA),
                "Thunk pointer info mismatch");
  static_assert(static_cast<int>(HSA_POINTER_REGISTERED_USER) == static_cast<int>(HSA_EXT_POINTER_TYPE_LOCKED),
                "Thunk pointer info mismatch");
  static_assert(static_cast<int>(HSA_POINTER_REGISTERED_GRAPHICS) == static_cast<int>(HSA_EXT_POINTER_TYPE_GRAPHICS),
                "Thunk pointer info mismatch");

  HsaPointerInfo thunkInfo;
  uint32_t* mappedNodes;

  hsa_amd_pointer_info_t retInfo;

  // check output struct has an initialized size.
  if (info->size == 0) return HSA_STATUS_ERROR_INVALID_ARGUMENT;

  bool returnListData =
      ((alloc != nullptr) && (num_agents_accessible != nullptr) && (accessible != nullptr));

  {  // memory_lock protects access to the NMappedNodes array and fragment user data since these may
     // change with calls to memory APIs.
    ScopedAcquire<KernelMutex> lock(&memory_lock_);
    hsaKmtQueryPointerInfo(ptr, &thunkInfo);
    if (returnListData) {
      assert(thunkInfo.NMappedNodes <= agents_by_node_.size() &&
             "PointerInfo: Thunk returned more than all agents in NMappedNodes.");
      mappedNodes = (uint32_t*)alloca(thunkInfo.NMappedNodes * sizeof(uint32_t));
      memcpy(mappedNodes, thunkInfo.MappedNodes, thunkInfo.NMappedNodes * sizeof(uint32_t));
    }
    retInfo.type = (hsa_amd_pointer_type_t)thunkInfo.Type;
    retInfo.agentBaseAddress = reinterpret_cast<void*>(thunkInfo.GPUAddress);
    retInfo.hostBaseAddress = thunkInfo.CPUAddress;
    retInfo.sizeInBytes = thunkInfo.SizeInBytes;
    retInfo.userData = thunkInfo.UserData;
    if (block_info != nullptr) {
      // The only time host and agent ptr may be different is when the memory is lock memory (malloc
      // memory pinned for GPU access).  In this case there can not be any suballocation so
      // block_info is redundant and unused.  Host address is returned since host address is used to
      // manipulate lock memory.  This protects future use of block_info with lock memory.
      block_info->base = retInfo.hostBaseAddress;
      block_info->length = retInfo.sizeInBytes;
    }
    if (retInfo.type == HSA_EXT_POINTER_TYPE_HSA) {
      auto fragment = allocation_map_.upper_bound(ptr);
      if (fragment != allocation_map_.begin()) {
        fragment--;
        if ((fragment->first <= ptr) &&
            (ptr < reinterpret_cast<const uint8_t*>(fragment->first) + fragment->second.size)) {
          // agent and host address must match here.  Only lock memory is allowed to have differing
          // addresses but lock memory has type HSA_EXT_POINTER_TYPE_LOCKED and cannot be
          // suballocated.
          retInfo.agentBaseAddress = const_cast<void*>(fragment->first);
          retInfo.hostBaseAddress = retInfo.agentBaseAddress;
          retInfo.sizeInBytes = fragment->second.size;
          retInfo.userData = fragment->second.user_ptr;
        }
      }
    }
  }  // end lock scope

  retInfo.size = Min(info->size, sizeof(hsa_amd_pointer_info_t));

  // Temp: workaround thunk bug, IPC memory has garbage in Node.
  // retInfo.agentOwner = agents_by_node_[thunkInfo.Node][0]->public_handle();
  auto nodeAgents = agents_by_node_.find(thunkInfo.Node);
  if (nodeAgents != agents_by_node_.end())
    retInfo.agentOwner = nodeAgents->second[0]->public_handle();
  else
    retInfo.agentOwner.handle = 0;

  // Correct agentOwner for locked memory.  Thunk reports the GPU that owns the
  // alias but users are expecting to see a CPU when the memory is system.
  if (retInfo.type == HSA_EXT_POINTER_TYPE_LOCKED) {
    if ((nodeAgents == agents_by_node_.end()) ||
        (nodeAgents->second[0]->device_type() != core::Agent::kAmdCpuDevice)) {
      retInfo.agentOwner = cpu_agents_[0]->public_handle();
    }
  }

  memcpy(info, &retInfo, retInfo.size);

  if (returnListData) {
    uint32_t count = 0;
    for (HSAuint32 i = 0; i < thunkInfo.NMappedNodes; i++) {
      assert(mappedNodes[i] < agents_by_node_.size() &&
             "PointerInfo: Invalid node ID returned from thunk.");
      count += agents_by_node_[mappedNodes[i]].size();
    }

    AMD::callback_t<decltype(alloc)> Alloc(alloc);
    *accessible = (hsa_agent_t*)Alloc(sizeof(hsa_agent_t) * count);
    if ((*accessible) == nullptr) return HSA_STATUS_ERROR_OUT_OF_RESOURCES;
    *num_agents_accessible = count;

    uint32_t index = 0;
    for (HSAuint32 i = 0; i < thunkInfo.NMappedNodes; i++) {
      auto& list = agents_by_node_[mappedNodes[i]];
      for (auto agent : list) {
        (*accessible)[index] = agent->public_handle();
        index++;
      }
    }
  }

  return HSA_STATUS_SUCCESS;
}

hsa_status_t Runtime::SetPtrInfoData(void* ptr, void* userptr) {
  {  // Use allocation map if possible to handle fragments.
    ScopedAcquire<KernelMutex> lock(&memory_lock_);
    const auto& it = allocation_map_.find(ptr);
    if (it != allocation_map_.end()) {
      it->second.user_ptr = userptr;
      return HSA_STATUS_SUCCESS;
    }
  }
  // Cover entries not in the allocation map (graphics, lock,...)
  if (hsaKmtSetMemoryUserData(ptr, userptr) == HSAKMT_STATUS_SUCCESS)
    return HSA_STATUS_SUCCESS;
  return HSA_STATUS_ERROR_INVALID_ARGUMENT;
}

hsa_status_t Runtime::IPCCreate(void* ptr, size_t len, hsa_amd_ipc_memory_t* handle) {
  static_assert(sizeof(hsa_amd_ipc_memory_t) == sizeof(HsaSharedMemoryHandle),
                "Thunk IPC mismatch.");
  // Reject sharing allocations larger than ~8TB due to thunk limitations.
  if (len > 0x7FFFFFFF000ull) return HSA_STATUS_ERROR_INVALID_ARGUMENT;

  // Check for fragment sharing.
  PtrInfoBlockData block;
  hsa_amd_pointer_info_t info;
  info.size = sizeof(info);
  if (PtrInfo(ptr, &info, nullptr, nullptr, nullptr, &block) != HSA_STATUS_SUCCESS)
    return HSA_STATUS_ERROR_INVALID_ARGUMENT;
  if ((block.base != ptr) || (block.length != len)) {
    if (!IsMultipleOf(block.base, 2 * 1024 * 1024)) {
      assert(false && "Fragment's block not aligned to 2MB!");
      return HSA_STATUS_ERROR_INVALID_ARGUMENT;
    }
    if (hsaKmtShareMemory(block.base, block.length, reinterpret_cast<HsaSharedMemoryHandle*>(
                                                        handle)) != HSAKMT_STATUS_SUCCESS)
      return HSA_STATUS_ERROR_INVALID_ARGUMENT;
    uint32_t offset =
        (reinterpret_cast<uint8_t*>(ptr) - reinterpret_cast<uint8_t*>(block.base)) / 4096;
    // Holds size in (4K?) pages in thunk handle: Mark as a fragment and denote offset.
    handle->handle[6] |= 0x80000000 | offset;
  } else {
    if (hsaKmtShareMemory(ptr, len, reinterpret_cast<HsaSharedMemoryHandle*>(handle)) !=
        HSAKMT_STATUS_SUCCESS)
      return HSA_STATUS_ERROR_INVALID_ARGUMENT;
  }
  return HSA_STATUS_SUCCESS;
}

hsa_status_t Runtime::IPCAttach(const hsa_amd_ipc_memory_t* handle, size_t len, uint32_t num_agents,
                                Agent** agents, void** mapped_ptr) {
  static const int tinyArraySize = 8;
  void* importAddress;
  HSAuint64 importSize;
  HSAuint64 altAddress;

  hsa_amd_ipc_memory_t importHandle;
  importHandle = *handle;

  // Extract fragment info
  bool isFragment = false;
  uint32_t fragOffset = 0;
  auto fixFragment = [&]() {
    if (!isFragment) return;
    importAddress = reinterpret_cast<uint8_t*>(importAddress) + fragOffset;
    len = Min(len, importSize - fragOffset);
    ScopedAcquire<KernelMutex> lock(&memory_lock_);
    allocation_map_[importAddress] = AllocationRegion(nullptr, len);
  };

  if ((importHandle.handle[6] & 0x80000000) != 0) {
    isFragment = true;
    fragOffset = (importHandle.handle[6] & 0x1FF) * 4096;
    importHandle.handle[6] &= ~(0x80000000 | 0x1FF);
  }

  if (num_agents == 0) {
    if (hsaKmtRegisterSharedHandle(reinterpret_cast<const HsaSharedMemoryHandle*>(&importHandle),
                                   &importAddress, &importSize) != HSAKMT_STATUS_SUCCESS)
      return HSA_STATUS_ERROR_INVALID_ARGUMENT;
    if (hsaKmtMapMemoryToGPU(importAddress, importSize, &altAddress) != HSAKMT_STATUS_SUCCESS) {
      hsaKmtDeregisterMemory(importAddress);
      return HSA_STATUS_ERROR_OUT_OF_RESOURCES;
    }
    fixFragment();
    *mapped_ptr = importAddress;
    return HSA_STATUS_SUCCESS;
  }

  HSAuint32* nodes = nullptr;
  if (num_agents > tinyArraySize)
    nodes = new HSAuint32[num_agents];
  else
    nodes = (HSAuint32*)alloca(sizeof(HSAuint32) * num_agents);
  if (nodes == NULL) return HSA_STATUS_ERROR_OUT_OF_RESOURCES;

  MAKE_SCOPE_GUARD([&]() {
    if (num_agents > tinyArraySize) delete[] nodes;
  });

  for (uint32_t i = 0; i < num_agents; i++)
    agents[i]->GetInfo((hsa_agent_info_t)HSA_AMD_AGENT_INFO_DRIVER_NODE_ID, &nodes[i]);

  if (hsaKmtRegisterSharedHandleToNodes(
          reinterpret_cast<const HsaSharedMemoryHandle*>(&importHandle), &importAddress,
          &importSize, num_agents, nodes) != HSAKMT_STATUS_SUCCESS)
    return HSA_STATUS_ERROR_INVALID_ARGUMENT;

  HsaMemMapFlags map_flags;
  map_flags.Value = 0;
  map_flags.ui32.PageSize = HSA_PAGE_SIZE_64KB;
  if (hsaKmtMapMemoryToGPUNodes(importAddress, importSize, &altAddress, map_flags, num_agents,
                                nodes) != HSAKMT_STATUS_SUCCESS) {
    map_flags.ui32.PageSize = HSA_PAGE_SIZE_4KB;
    if (hsaKmtMapMemoryToGPUNodes(importAddress, importSize, &altAddress, map_flags, num_agents,
                                  nodes) != HSAKMT_STATUS_SUCCESS) {
      hsaKmtDeregisterMemory(importAddress);
      return HSA_STATUS_ERROR_OUT_OF_RESOURCES;
    }
  }

  fixFragment();
  *mapped_ptr = importAddress;
  return HSA_STATUS_SUCCESS;
}

hsa_status_t Runtime::IPCDetach(void* ptr) {
  {  // Handle imported fragments.
    ScopedAcquire<KernelMutex> lock(&memory_lock_);
    const auto& it = allocation_map_.find(ptr);
    if (it != allocation_map_.end()) {
      if (it->second.region != nullptr) return HSA_STATUS_ERROR_INVALID_ARGUMENT;
      allocation_map_.erase(it);
      lock.Release();  // Can't hold memory lock when using pointer info.

      PtrInfoBlockData block;
      hsa_amd_pointer_info_t info;
      info.size = sizeof(info);
      if (PtrInfo(ptr, &info, nullptr, nullptr, nullptr, &block) != HSA_STATUS_SUCCESS)
        return HSA_STATUS_ERROR_INVALID_ARGUMENT;
      ptr = block.base;
    }
  }
  if (hsaKmtUnmapMemoryToGPU(ptr) != HSAKMT_STATUS_SUCCESS)
    return HSA_STATUS_ERROR_INVALID_ARGUMENT;
  if (hsaKmtDeregisterMemory(ptr) != HSAKMT_STATUS_SUCCESS)
    return HSA_STATUS_ERROR_INVALID_ARGUMENT;
  return HSA_STATUS_SUCCESS;
}

void Runtime::AsyncEventsLoop(void*) {
  auto& async_events_control_ = runtime_singleton_->async_events_control_;
  auto& async_events_ = runtime_singleton_->async_events_;
  auto& new_async_events_ = runtime_singleton_->new_async_events_;

  while (!async_events_control_.exit) {
    // Wait for a signal
    hsa_signal_value_t value;
    uint32_t index = AMD::hsa_amd_signal_wait_any(
        uint32_t(async_events_.Size()), &async_events_.signal_[0],
        &async_events_.cond_[0], &async_events_.value_[0], uint64_t(-1),
        HSA_WAIT_STATE_BLOCKED, &value);

    // Reset the control signal
    if (index == 0) {
      hsa_signal_handle(async_events_control_.wake)->StoreRelaxed(0);
    } else if (index != -1) {
      // No error or timout occured, process the handler
      assert(async_events_.handler_[index] != NULL);
      bool keep =
          async_events_.handler_[index](value, async_events_.arg_[index]);
      if (!keep) {
        hsa_signal_handle(async_events_.signal_[index])->Release();
        async_events_.CopyIndex(index, async_events_.Size() - 1);
        async_events_.PopBack();
      }
    }

    // Check for dead signals
    index = 0;
    while (index != async_events_.Size()) {
      if (!hsa_signal_handle(async_events_.signal_[index])->IsValid()) {
        hsa_signal_handle(async_events_.signal_[index])->Release();
        async_events_.CopyIndex(index, async_events_.Size() - 1);
        async_events_.PopBack();
        continue;
      }
      index++;
    }

    // Insert new signals and find plain functions
    typedef std::pair<void (*)(void*), void*> func_arg_t;
    std::vector<func_arg_t> functions;
    {
      ScopedAcquire<KernelMutex> scope_lock(&async_events_control_.lock);
      for (size_t i = 0; i < new_async_events_.Size(); i++) {
        if (new_async_events_.signal_[i].handle == 0) {
          functions.push_back(
              func_arg_t((void (*)(void*))new_async_events_.handler_[i],
                         new_async_events_.arg_[i]));
          continue;
        }
        async_events_.PushBack(
            new_async_events_.signal_[i], new_async_events_.cond_[i],
            new_async_events_.value_[i], new_async_events_.handler_[i],
            new_async_events_.arg_[i]);
      }
      new_async_events_.Clear();
    }

    // Call plain functions
    for (size_t i = 0; i < functions.size(); i++)
      functions[i].first(functions[i].second);
    functions.clear();
  }

  // Release wait count of all pending signals
  for (size_t i = 1; i < async_events_.Size(); i++)
    hsa_signal_handle(async_events_.signal_[i])->Release();
  async_events_.Clear();

  for (size_t i = 0; i < new_async_events_.Size(); i++)
    hsa_signal_handle(new_async_events_.signal_[i])->Release();
  new_async_events_.Clear();
}

void Runtime::BindVmFaultHandler() {
  if (core::g_use_interrupt_wait && !gpu_agents_.empty()) {
    // Create memory event with manual reset to avoid racing condition
    // with driver in case of multiple concurrent VM faults.
    vm_fault_event_ =
        core::InterruptSignal::CreateEvent(HSA_EVENTTYPE_MEMORY, true);

    // Create an interrupt signal object to contain the memory event.
    // This signal object will be registered with the async handler global
    // thread.
    vm_fault_signal_ = new core::InterruptSignal(0, vm_fault_event_);

    if (!vm_fault_signal_->IsValid() || vm_fault_signal_->EopEvent() == NULL) {
      assert(false && "Failed on creating VM fault signal");
      return;
    }

    SetAsyncSignalHandler(core::Signal::Convert(vm_fault_signal_),
                          HSA_SIGNAL_CONDITION_NE, 0, VMFaultHandler,
                          reinterpret_cast<void*>(vm_fault_signal_));
  }
}

bool Runtime::VMFaultHandler(hsa_signal_value_t val, void* arg) {
  core::InterruptSignal* vm_fault_signal =
      reinterpret_cast<core::InterruptSignal*>(arg);

  assert(vm_fault_signal != NULL);

  if (vm_fault_signal == NULL) {
    return false;
  }

  HsaEvent* vm_fault_event = vm_fault_signal->EopEvent();

  HsaMemoryAccessFault& fault =
      vm_fault_event->EventData.EventData.MemoryAccessFault;

  hsa_status_t custom_handler_status = HSA_STATUS_ERROR;
  auto system_event_handlers = runtime_singleton_->GetSystemEventHandlers();
  // If custom handler is registered, pack the fault info and call the handler
  if (!system_event_handlers.empty()) {
    hsa_amd_event_t memory_fault_event;
    memory_fault_event.event_type = HSA_AMD_GPU_MEMORY_FAULT_EVENT;
    hsa_amd_gpu_memory_fault_info_t& fault_info = memory_fault_event.memory_fault;

    // Find the faulty agent
    auto it = runtime_singleton_->agents_by_node_.find(fault.NodeId);
    assert(it != runtime_singleton_->agents_by_node_.end() && "Can't find faulty agent.");
    Agent* faulty_agent = it->second.front();
    fault_info.agent = Agent::Convert(faulty_agent);

    fault_info.virtual_address = fault.VirtualAddress;
    fault_info.fault_reason_mask = 0;
    if (fault.Failure.NotPresent == 1) {
      fault_info.fault_reason_mask |= HSA_AMD_MEMORY_FAULT_PAGE_NOT_PRESENT;
    }
    if (fault.Failure.ReadOnly == 1) {
      fault_info.fault_reason_mask |= HSA_AMD_MEMORY_FAULT_READ_ONLY;
    }
    if (fault.Failure.NoExecute == 1) {
      fault_info.fault_reason_mask |= HSA_AMD_MEMORY_FAULT_NX;
    }
    if (fault.Failure.GpuAccess == 1) {
      fault_info.fault_reason_mask |= HSA_AMD_MEMORY_FAULT_HOST_ONLY;
    }
    if (fault.Failure.Imprecise == 1) {
      fault_info.fault_reason_mask |= HSA_AMD_MEMORY_FAULT_IMPRECISE;
    }
    if (fault.Failure.ECC == 1 && fault.Failure.ErrorType == 0) {
      fault_info.fault_reason_mask |= HSA_AMD_MEMORY_FAULT_DRAM_ECC;
    }
    if (fault.Failure.ErrorType == 1) {
      fault_info.fault_reason_mask |= HSA_AMD_MEMORY_FAULT_SRAM_ECC;
    }
    if (fault.Failure.ErrorType == 2) {
      fault_info.fault_reason_mask |= HSA_AMD_MEMORY_FAULT_DRAM_ECC;
    }
    if (fault.Failure.ErrorType == 3) {
      fault_info.fault_reason_mask |= HSA_AMD_MEMORY_FAULT_HANG;
    }

    for (auto& callback : system_event_handlers) {
      hsa_status_t err = callback.first(&memory_fault_event, callback.second);
      if (err == HSA_STATUS_SUCCESS) custom_handler_status = HSA_STATUS_SUCCESS;
    }
  }

  // No custom VM fault handler registered or it failed.
  if (custom_handler_status != HSA_STATUS_SUCCESS) {
    if (runtime_singleton_->flag().enable_vm_fault_message()) {
      std::string reason = "";
      if (fault.Failure.NotPresent == 1) {
        reason += "Page not present or supervisor privilege";
      } else if (fault.Failure.ReadOnly == 1) {
        reason += "Write access to a read-only page";
      } else if (fault.Failure.NoExecute == 1) {
        reason += "Execute access to a page marked NX";
      } else if (fault.Failure.GpuAccess == 1) {
        reason += "Host access only";
      } else if ((fault.Failure.ECC == 1 && fault.Failure.ErrorType == 0) ||
                 fault.Failure.ErrorType == 2) {
        reason += "DRAM ECC failure";
      } else if (fault.Failure.ErrorType == 1) {
        reason += "SRAM ECC failure";
      } else if (fault.Failure.ErrorType == 3) {
        reason += "Generic hang recovery";
      } else {
        reason += "Unknown";
      }

      core::Agent* faultingAgent = runtime_singleton_->agents_by_node_[fault.NodeId][0];

      fprintf(
          stderr,
          "Memory access fault by GPU node-%u (Agent handle: %p) on address %p%s. Reason: %s.\n",
          fault.NodeId, reinterpret_cast<void*>(faultingAgent->public_handle().handle),
          reinterpret_cast<const void*>(fault.VirtualAddress),
          (fault.Failure.Imprecise == 1) ? "(may not be exact address)" : "", reason.c_str());

#ifndef NDEBUG
      runtime_singleton_->memory_lock_.Acquire();
      auto it = runtime_singleton_->allocation_map_.upper_bound(
          reinterpret_cast<void*>(fault.VirtualAddress));
      for (int i = 0; i < 2; i++) {
        if (it != runtime_singleton_->allocation_map_.begin()) it--;
      }
      fprintf(stderr, "Nearby memory map:\n");
      auto start = it;
      for (int i = 0; i < 3; i++) {
        if (it == runtime_singleton_->allocation_map_.end()) break;
        std::string kind = "Non-HSA";
        if (it->second.region != nullptr) {
          const amd::MemoryRegion* region =
              static_cast<const amd::MemoryRegion*>(it->second.region);
          if (region->IsSystem())
            kind = "System";
          else if (region->IsLocalMemory())
            kind = "VRAM";
          else if (region->IsScratch())
            kind = "Scratch";
          else if (region->IsLDS())
            kind = "LDS";
        }
        fprintf(stderr, "%p, 0x%lx, %s\n", it->first, it->second.size, kind.c_str());
        it++;
      }
      fprintf(stderr, "\n");
      it = start;
      runtime_singleton_->memory_lock_.Release();
      hsa_amd_pointer_info_t info;
      PtrInfoBlockData block;
      uint32_t count;
      hsa_agent_t* canAccess;
      info.size = sizeof(info);
      for (int i = 0; i < 3; i++) {
        if (it == runtime_singleton_->allocation_map_.end()) break;
        runtime_singleton_->PtrInfo(const_cast<void*>(it->first), &info, malloc, &count, &canAccess,
                                    &block);
        fprintf(stderr,
                "PtrInfo:\n\tAddress: %p-%p/%p-%p\n\tSize: 0x%lx\n\tType: %u\n\tOwner: %p\n",
                info.agentBaseAddress, (char*)info.agentBaseAddress + info.sizeInBytes,
                info.hostBaseAddress, (char*)info.hostBaseAddress + info.sizeInBytes,
                info.sizeInBytes, info.type, reinterpret_cast<void*>(info.agentOwner.handle));
        fprintf(stderr, "\tCanAccess: %u\n", count);
        for (int t = 0; t < count; t++)
          fprintf(stderr, "\t\t%p\n", reinterpret_cast<void*>(canAccess[t].handle));
        fprintf(stderr, "\tIn block: %p, 0x%lx\n", block.base, block.length);
        free(canAccess);
        it++;
      }
#endif  //! NDEBUG
    }
    assert(false && "GPU memory access fault.");
    std::abort();
  }
  // No need to keep the signal because we are done.
  return false;
}

Runtime::Runtime()
    : region_gpu_(nullptr),
      sys_clock_freq_(0),
      vm_fault_event_(nullptr),
      vm_fault_signal_(nullptr),
      ref_count_(0) {}

hsa_status_t Runtime::Load() {
  flag_.Refresh();

  g_use_interrupt_wait = flag_.enable_interrupt();

  if (!amd::Load()) {
    return HSA_STATUS_ERROR_OUT_OF_RESOURCES;
  }
  BindVmFaultHandler();

  loader_ = amd::hsa::loader::Loader::Create(&loader_context_);

  // Load extensions
  //LoadExtensions();

  // Initialize per GPU scratch, blits, and trap handler
  for (core::Agent* agent : gpu_agents_) {
    hsa_status_t status =
        reinterpret_cast<amd::GpuAgentInt*>(agent)->PostToolsInit();

    if (status != HSA_STATUS_SUCCESS) {
      return status;
    }
  }

  // Load tools libraries
  LoadTools();

  return HSA_STATUS_SUCCESS;
}

void Runtime::Unload() {
  UnloadTools();
  UnloadExtensions();

  amd::hsa::loader::Loader::Destroy(loader_);
  loader_ = nullptr;

  std::for_each(gpu_agents_.begin(), gpu_agents_.end(), DeleteObject());
  gpu_agents_.clear();

  async_events_control_.Shutdown();

  if (vm_fault_signal_ != nullptr) {
    vm_fault_signal_->DestroySignal();
    vm_fault_signal_ = nullptr;
  }
  core::InterruptSignal::DestroyEvent(vm_fault_event_);
  vm_fault_event_ = nullptr;

  SharedSignalPool.clear();

  EventPool.clear();

  DestroyAgents();

  CloseTools();

  amd::Unload();
}

void Runtime::LoadExtensions() {
// Load finalizer and extension library
#ifdef HSA_LARGE_MODEL
  static const std::string kFinalizerLib[] = {"hsa-ext-finalize64.dll",
                                              "libhsa-ext-finalize64.so.1"};
  static const std::string kImageLib[] = {"hsa-ext-image64.dll",
                                          "libhsa-ext-image64.so.1"};
#else
  static const std::string kFinalizerLib[] = {"hsa-ext-finalize.dll",
                                              "libhsa-ext-finalize.so.1"};
  static const std::string kImageLib[] = {"hsa-ext-image.dll",
                                          "libhsa-ext-image.so.1"};
#endif

  // Update Hsa Api Table with handle of Image extension Apis
  extensions_.LoadFinalizer(kFinalizerLib[os_index(os::current_os)]);
  hsa_api_table_.LinkExts(&extensions_.finalizer_api,
                          core::HsaApiTable::HSA_EXT_FINALIZER_API_TABLE_ID);

  // Update Hsa Api Table with handle of Finalizer extension Apis
  extensions_.LoadImage(kImageLib[os_index(os::current_os)]);
  hsa_api_table_.LinkExts(&extensions_.image_api,
                          core::HsaApiTable::HSA_EXT_IMAGE_API_TABLE_ID);
}

void Runtime::UnloadExtensions() { extensions_.Unload(); }

static std::vector<std::string> parse_tool_names(std::string tool_names) {
  std::vector<std::string> names;
  std::string name = "";
  bool quoted = false;
  while (tool_names.size() != 0) {
    auto index = tool_names.find_first_of(" \"\\");
    if (index == std::string::npos) {
      name += tool_names;
      break;
    }
    switch (tool_names[index]) {
      case ' ': {
        if (!quoted) {
          name += tool_names.substr(0, index);
          tool_names.erase(0, index + 1);
          names.push_back(name);
          name = "";
        } else {
          name += tool_names.substr(0, index + 1);
          tool_names.erase(0, index + 1);
        }
        break;
      }
      case '\"': {
        if (quoted) {
          quoted = false;
          name += tool_names.substr(0, index);
          tool_names.erase(0, index + 1);
          names.push_back(name);
          name = "";
        } else {
          quoted = true;
          tool_names.erase(0, index + 1);
        }
        break;
      }
      case '\\': {
        if (tool_names.size() > index + 1) {
          name += tool_names.substr(0, index) + tool_names[index + 1];
          tool_names.erase(0, index + 2);
        }
        break;
      }
    }  // end switch
  }    // end while

  if (name != "") names.push_back(name);
  return names;
}

void Runtime::LoadTools() {
  typedef bool (*tool_init_t)(::HsaApiTable*, uint64_t, uint64_t,
                              const char* const*);
  typedef Agent* (*tool_wrap_t)(Agent*);
  typedef void (*tool_add_t)(Runtime*);

  // Load tool libs
  std::string tool_names = flag_.tools_lib_names();
  if (tool_names != "") {
    std::vector<std::string> names = parse_tool_names(tool_names);
    std::vector<const char*> failed;
    for (auto& name : names) {
      os::LibHandle tool = os::LoadLib(name);

      if (tool != NULL) {
        tool_libs_.push_back(tool);

        tool_init_t ld;
        ld = (tool_init_t)os::GetExportAddress(tool, "OnLoad");
        if (ld) {
          if (!ld(&hsa_api_table_.hsa_api,
                  hsa_api_table_.hsa_api.version.major_id,
                  failed.size(), &failed[0])) {
            failed.push_back(name.c_str());
            os::CloseLib(tool);
            continue;
          }
        }

        tool_wrap_t wrap;
        wrap = (tool_wrap_t)os::GetExportAddress(tool, "WrapAgent");
        if (wrap) {
          std::vector<core::Agent*>* agent_lists[2] = {&cpu_agents_,
                                                       &gpu_agents_};
          for (std::vector<core::Agent*>* agent_list : agent_lists) {
            for (size_t agent_idx = 0; agent_idx < agent_list->size();
                 ++agent_idx) {
              Agent* agent = wrap(agent_list->at(agent_idx));
              if (agent != NULL) {
                assert(agent->IsValid() &&
                       "Agent returned from WrapAgent is not valid");
                agent_list->at(agent_idx) = agent;
              }
            }
          }
        }

        tool_add_t add;
        add = (tool_add_t)os::GetExportAddress(tool, "AddAgent");
        if (add) add(this);
      }
      else {
        if (flag().report_tool_load_failures())
          fprintf(stderr, "Tool lib \"%s\" failed to load.\n", name.c_str());
      }
    }
  }
}

void Runtime::UnloadTools() {
  typedef void (*tool_unload_t)();
  for (size_t i = tool_libs_.size(); i != 0; i--) {
    tool_unload_t unld;
    unld = (tool_unload_t)os::GetExportAddress(tool_libs_[i - 1], "OnUnload");
    if (unld) unld();
  }

  // Reset API table in case some tool doesn't cleanup properly
  hsa_api_table_.Reset();
}

void Runtime::CloseTools() {
  // Due to valgrind bug, runtime cannot dlclose extensions see:
  // http://valgrind.org/docs/manual/faq.html#faq.unhelpful
  if (!flag_.running_valgrind()) {
    for (auto& lib : tool_libs_) os::CloseLib(lib);
  }
  tool_libs_.clear();
}

void Runtime::AsyncEventsControl::Shutdown() {
  if (async_events_thread_ != NULL) {
    exit = true;
    hsa_signal_handle(wake)->StoreRelaxed(1);
    os::WaitForThread(async_events_thread_);
    os::CloseThread(async_events_thread_);
    async_events_thread_ = NULL;
    HSA::hsa_signal_destroy(wake);
  }
}

void Runtime::AsyncEvents::PushBack(hsa_signal_t signal,
                                    hsa_signal_condition_t cond,
                                    hsa_signal_value_t value,
                                    hsa_amd_signal_handler handler, void* arg) {
  signal_.push_back(signal);
  cond_.push_back(cond);
  value_.push_back(value);
  handler_.push_back(handler);
  arg_.push_back(arg);
}

void Runtime::AsyncEvents::CopyIndex(size_t dst, size_t src) {
  signal_[dst] = signal_[src];
  cond_[dst] = cond_[src];
  value_[dst] = value_[src];
  handler_[dst] = handler_[src];
  arg_[dst] = arg_[src];
}

size_t Runtime::AsyncEvents::Size() { return signal_.size(); }

void Runtime::AsyncEvents::PopBack() {
  signal_.pop_back();
  cond_.pop_back();
  value_.pop_back();
  handler_.pop_back();
  arg_.pop_back();
}

void Runtime::AsyncEvents::Clear() {
  signal_.clear();
  cond_.clear();
  value_.clear();
  handler_.clear();
  arg_.clear();
}

hsa_status_t Runtime::SetCustomSystemEventHandler(hsa_amd_system_event_callback_t callback,
                                                  void* data) {
  ScopedAcquire<KernelMutex> lock(&system_event_lock_);
  system_event_handlers_.push_back(
      std::make_pair(AMD::callback_t<hsa_amd_system_event_callback_t>(callback), data));
  return HSA_STATUS_SUCCESS;
}

std::vector<std::pair<AMD::callback_t<hsa_amd_system_event_callback_t>, void*>>
Runtime::GetSystemEventHandlers() {
  ScopedAcquire<KernelMutex> lock(&system_event_lock_);
  return system_event_handlers_;
}

hsa_status_t Runtime::SetInternalQueueCreateNotifier(hsa_amd_runtime_queue_notifier callback,
                                                     void* user_data) {
  if (internal_queue_create_notifier_) {
    return HSA_STATUS_ERROR;
  } else {
    internal_queue_create_notifier_ = callback;
    internal_queue_create_notifier_user_data_ = user_data;
    return HSA_STATUS_SUCCESS;
  }
}

void Runtime::InternalQueueCreateNotify(const hsa_queue_t* queue, hsa_agent_t agent) {
  if (internal_queue_create_notifier_)
    internal_queue_create_notifier_(queue, agent, internal_queue_create_notifier_user_data_);
}

}  // namespace core<|MERGE_RESOLUTION|>--- conflicted
+++ resolved
@@ -333,68 +333,9 @@
   return region->Free(ptr, size);
 }
 
-<<<<<<< HEAD
 namespace {
   bool is_system_mem(const void* ptr, std::size_t size, Runtime& rt,
                      core::Agent*& agent) {
-=======
-hsa_status_t Runtime::RegisterReleaseNotifier(void* ptr, hsa_amd_deallocation_callback_t callback,
-                                              void* user_data) {
-  ScopedAcquire<KernelMutex> lock(&memory_lock_);
-  auto mem = allocation_map_.upper_bound(ptr);
-  if (mem != allocation_map_.begin()) {
-    mem--;
-
-    // No support for imported fragments yet.
-    if (mem->second.region == nullptr) return HSA_STATUS_ERROR_INVALID_ALLOCATION;
-
-    if ((mem->first <= ptr) &&
-        (ptr < reinterpret_cast<const uint8_t*>(mem->first) + mem->second.size)) {
-      auto& notifiers = mem->second.notifiers;
-      if (!notifiers) notifiers.reset(new std::vector<AllocationRegion::notifier_t>);
-      AllocationRegion::notifier_t notifier = {
-          ptr, AMD::callback_t<hsa_amd_deallocation_callback_t>(callback), user_data};
-      notifiers->push_back(notifier);
-      return HSA_STATUS_SUCCESS;
-    }
-  }
-  return HSA_STATUS_ERROR_INVALID_ALLOCATION;
-}
-
-hsa_status_t Runtime::DeregisterReleaseNotifier(void* ptr,
-                                                hsa_amd_deallocation_callback_t callback) {
-  hsa_status_t ret = HSA_STATUS_ERROR_INVALID_ARGUMENT;
-  ScopedAcquire<KernelMutex> lock(&memory_lock_);
-  auto mem = allocation_map_.upper_bound(ptr);
-  if (mem != allocation_map_.begin()) {
-    mem--;
-    if ((mem->first <= ptr) &&
-        (ptr < reinterpret_cast<const uint8_t*>(mem->first) + mem->second.size)) {
-      auto& notifiers = mem->second.notifiers;
-      if (!notifiers) return HSA_STATUS_ERROR_INVALID_ARGUMENT;
-      for (size_t i = 0; i < notifiers->size(); i++) {
-        if (((*notifiers)[i].ptr == ptr) && ((*notifiers)[i].callback) == callback) {
-          (*notifiers)[i] = std::move((*notifiers)[notifiers->size() - 1]);
-          notifiers->pop_back();
-          i--;
-          ret = HSA_STATUS_SUCCESS;
-        }
-      }
-    }
-  }
-  return ret;
-}
-
-hsa_status_t Runtime::CopyMemory(void* dst, const void* src, size_t size) {
-  // Choose agents from pointer info
-  bool is_src_system = false;
-  bool is_dst_system = false;
-  core::Agent* src_agent;
-  core::Agent* dst_agent;
-
-  // Fetch ownership
-  const auto& is_system_mem = [&](void* ptr, core::Agent*& agent) {
->>>>>>> 8ea15e12
     hsa_amd_pointer_info_t info;
     info.size = sizeof(info);
     hsa_status_t err =
