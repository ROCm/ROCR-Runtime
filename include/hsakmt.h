/*
 * Copyright © 2014 Advanced Micro Devices, Inc.
 *
 * Permission is hereby granted, free of charge, to any person
 * obtaining a copy of this software and associated documentation
 * files (the "Software"), to deal in the Software without
 * restriction, including without limitation the rights to use, copy,
 * modify, merge, publish, distribute, sublicense, and/or sell copies
 * of the Software, and to permit persons to whom the Software is
 * furnished to do so, subject to the following conditions:
 *
 * The above copyright notice and this permission notice (including
 * the next paragraph) shall be included in all copies or substantial
 * portions of the Software.
 *
 * THE SOFTWARE IS PROVIDED "AS IS", WITHOUT WARRANTY OF ANY KIND,
 * EXPRESS OR IMPLIED, INCLUDING BUT NOT LIMITED TO THE WARRANTIES OF
 * MERCHANTABILITY, FITNESS FOR A PARTICULAR PURPOSE AND
 * NONINFRINGEMENT.  IN NO EVENT SHALL THE AUTHORS OR COPYRIGHT
 * HOLDERS BE LIABLE FOR ANY CLAIM, DAMAGES OR OTHER LIABILITY,
 * WHETHER IN AN ACTION OF CONTRACT, TORT OR OTHERWISE, ARISING FROM,
 * OUT OF OR IN CONNECTION WITH THE SOFTWARE OR THE USE OR OTHER
 * DEALINGS IN THE SOFTWARE.
 */

#ifndef _HSAKMT_H_
#define _HSAKMT_H_

#include "hsakmttypes.h"

#ifdef __cplusplus
extern "C" {
#endif


/**
  "Opens" the HSA kernel driver for user-kernel mode communication.

  On Windows, this function gets a handle to the KFD's AMDKFDIO device object that
  is responsible for user-kernel communication, this handle is used internally by
  the thunk library to send device I/O control to the HSA kernel driver.
  No other thunk library function may be called unless the user-kernel communication
  channel is opened first.

  On Linux this call opens the "/dev/kfd" device file to establish a communication
  path to the kernel.
*/

HSAKMT_STATUS
HSAKMTAPI
hsaKmtOpenKFD( void );

/**
  "Closes" the user-kernel communication path.

  On Windows, the handle obtained by the hsaKmtOpenKFD() function is closed;
  no other communication with the kernel driver is possible after the successful
  execution of the saKmdCloseKFD() function. Depending on the failure reason,
  the user-kernel communication path may or may not be still active.

  On Linux the function closes the "dev/kfd" device file.
  No further communication to the kernel driver is allowed until hsaKmtOpenKFD()
  function is called again.
*/

HSAKMT_STATUS
HSAKMTAPI
hsaKmtCloseKFD( void );


/**
  Returns the user-kernel interface version supported by KFD.
  Higher major numbers usually add new features to KFD and may break user-kernel
  compatibility; higher minor numbers define additional functionality associated
  within a major number.
  The calling software should validate that it meets the minimum interface version
  as described in the API specification.
*/

HSAKMT_STATUS
HSAKMTAPI
hsaKmtGetVersion(
    HsaVersionInfo*  VersionInfo    //OUT
    );

/**
  The function takes a "snapshot" of the topology information within the KFD
  to avoid any changes during the enumeration process.
*/

HSAKMT_STATUS
HSAKMTAPI
hsaKmtAcquireSystemProperties(
    HsaSystemProperties*  SystemProperties    //OUT
    );

/**
  Releases the topology "snapshot" taken by hsaKmtAcquireSystemProperties()
*/

HSAKMT_STATUS
HSAKMTAPI
hsaKmtReleaseSystemProperties( void ) ;

/**
  Retrieves the discoverable sub-properties for a given HSA
  node. The parameters returned allow the application or runtime to size the
  management structures necessary to store the information.
*/

HSAKMT_STATUS
HSAKMTAPI
hsaKmtGetNodeProperties(
    HSAuint32               NodeId,            //IN
    HsaNodeProperties*      NodeProperties     //OUT
    );

/**
  Retrieves the memory properties of a specific HSA node.
  the memory pointer passed as MemoryProperties is sized as
  NumBanks * sizeof(HsaMemoryProperties). NumBanks is retrieved with the
  hsaKmtGetNodeProperties() call.

  Some of the data returned is optional. Not all implementations may return all
  parameters in the hsaMemoryProperties.
*/

HSAKMT_STATUS
HSAKMTAPI
hsaKmtGetNodeMemoryProperties(
    HSAuint32             NodeId,             //IN
    HSAuint32             NumBanks,           //IN
    HsaMemoryProperties*  MemoryProperties    //OUT
    );

/**
  Retrieves the cache properties of a specific HSA node and processor ID.
  ProcessorID refers to either a CPU core or a SIMD unit as enumerated earlier
  via the hsaKmtGetNodeProperties() call.
  The memory pointer passed as CacheProperties is sized as
  NumCaches * sizeof(HsaCacheProperties). NumCaches is retrieved with the
  hsaKmtGetNodeProperties() call.

  The data returned is optional. Not all implementations may return all
  parameters in the CacheProperties.
*/

HSAKMT_STATUS
HSAKMTAPI
hsaKmtGetNodeCacheProperties(
    HSAuint32           NodeId,         //IN
    HSAuint32           ProcessorId,    //IN
    HSAuint32           NumCaches,      //IN
    HsaCacheProperties* CacheProperties //OUT
    );

/**
  Retrieves the HSA IO affinity properties of a specific HSA node.
  the memory pointer passed as Properties is sized as
  NumIoLinks * sizeof(HsaIoLinkProperties). NumIoLinks is retrieved with the
  hsaKmtGetNodeProperties() call.

  The data returned is optional. Not all implementations may return all
  parameters in the IoLinkProperties.
*/

HSAKMT_STATUS
HSAKMTAPI
hsaKmtGetNodeIoLinkProperties(
    HSAuint32            NodeId,            //IN
    HSAuint32            NumIoLinks,        //IN
    HsaIoLinkProperties* IoLinkProperties  //OUT
    );



/**
  Creates an operating system event associated with a HSA event ID
*/

HSAKMT_STATUS
HSAKMTAPI
hsaKmtCreateEvent(
    HsaEventDescriptor* EventDesc,              //IN
    bool                ManualReset,            //IN
    bool                IsSignaled,             //IN
    HsaEvent**          Event                   //OUT
    );

/**
  Destroys an operating system event associated with a HSA event ID
*/

HSAKMT_STATUS
HSAKMTAPI
hsaKmtDestroyEvent(
    HsaEvent*   Event    //IN
    );

/**
  Sets the specified event object to the signaled state
*/

HSAKMT_STATUS
HSAKMTAPI
hsaKmtSetEvent(
    HsaEvent*  Event    //IN
    );

/**
  Sets the specified event object to the non-signaled state
*/

HSAKMT_STATUS
HSAKMTAPI
hsaKmtResetEvent(
    HsaEvent*  Event    //IN
    );

/**
  Queries the state of the specified event object
*/

HSAKMT_STATUS
HSAKMTAPI
hsaKmtQueryEventState(
    HsaEvent*  Event    //IN
    );

/**
  Checks the current state of the event object. If the object's state is
  nonsignaled, the calling thread enters the wait state.

 The function returns when one of the following occurs:
- The specified event object is in the signaled state.
- The time-out interval elapses.
*/

HSAKMT_STATUS
HSAKMTAPI
hsaKmtWaitOnEvent(
    HsaEvent*   Event,          //IN
    HSAuint32   Milliseconds    //IN
    );

/**
  Checks the current state of multiple event objects.

 The function returns when one of the following occurs:
- Either any one or all of the specified objects are in the signaled state
  - if "WaitOnAll" is "true" the function returns when the state of all
    objects in array is signaled
  - if "WaitOnAll" is "false" the function returns when the state of any
    one of the objects is set to signaled
- The time-out interval elapses.
*/

HSAKMT_STATUS
HSAKMTAPI
hsaKmtWaitOnMultipleEvents(
    HsaEvent*   Events[],       //IN
    HSAuint32   NumEvents,      //IN
    bool        WaitOnAll,      //IN
    HSAuint32   Milliseconds    //IN
    );

/**
  new TEMPORARY function definition - to be used only on "Triniti + Southern Islands" platform
  If used on other platforms the function will return HSAKMT_STATUS_ERROR
*/

HSAKMT_STATUS
HSAKMTAPI
hsaKmtReportQueue(
    HSA_QUEUEID     QueueId,        //IN
    HsaQueueReport* QueueReport     //OUT
    );

/**
  Creates a GPU queue with user-mode access rights
*/

HSAKMT_STATUS
HSAKMTAPI
hsaKmtCreateQueue(
    HSAuint32           NodeId,           //IN
    HSA_QUEUE_TYPE      Type,             //IN
    HSAuint32           QueuePercentage,  //IN
    HSA_QUEUE_PRIORITY  Priority,         //IN
    void*               QueueAddress,     //IN
    HSAuint64           QueueSizeInBytes, //IN
    HsaEvent*           Event,            //IN
    HsaQueueResource*   QueueResource     //OUT
    );

/**
  Updates a queue
*/

HSAKMT_STATUS
HSAKMTAPI
hsaKmtUpdateQueue(
    HSA_QUEUEID         QueueId,        //IN
    HSAuint32           QueuePercentage,//IN
    HSA_QUEUE_PRIORITY  Priority,       //IN
    void*               QueueAddress,   //IN
    HSAuint64           QueueSize,      //IN
    HsaEvent*           Event           //IN
    );

/**
  Destroys a queue
*/

HSAKMT_STATUS
HSAKMTAPI
hsaKmtDestroyQueue(
    HSA_QUEUEID         QueueId         //IN
    );

/**
  Set cu mask for a queue
*/

HSAKMT_STATUS
HSAKMTAPI
hsaKmtSetQueueCUMask(
    HSA_QUEUEID         QueueId,        //IN
    HSAuint32           CUMaskCount,    //IN
    HSAuint32*          QueueCUMask     //IN
    );

HSAKMT_STATUS
HSAKMTAPI
hsaKmtGetQueueInfo(
    HSA_QUEUEID QueueId,	//IN
    HsaQueueInfo *QueueInfo	//IN
);

/**
  Allows an HSA process to set/change the default and alternate memory coherency, before starting to dispatch. 
*/

HSAKMT_STATUS
HSAKMTAPI
hsaKmtSetMemoryPolicy(
    HSAuint32       Node,                       //IN
    HSAuint32       DefaultPolicy,     	   	    //IN  
    HSAuint32       AlternatePolicy,       	    //IN  
    void*           MemoryAddressAlternate,     //IN (page-aligned)
    HSAuint64       MemorySizeInBytes   	    //IN (page-aligned)
    );
/**
  Allocates a memory buffer that may be accessed by the GPU
*/

HSAKMT_STATUS
HSAKMTAPI
hsaKmtAllocMemory(
    HSAuint32       PreferredNode,          //IN
    HSAuint64       SizeInBytes,            //IN  (multiple of page size)
    HsaMemFlags     MemFlags,               //IN
    void**          MemoryAddress           //IN/OUT (page-aligned)
    );

/**
  Frees a memory buffer
*/

HSAKMT_STATUS
HSAKMTAPI
hsaKmtFreeMemory(
    void*       MemoryAddress,      //IN (page-aligned)
    HSAuint64   SizeInBytes         //IN
    );

/**
  Registers with KFD a memory buffer that may be accessed by the GPU
*/

HSAKMT_STATUS
HSAKMTAPI
hsaKmtRegisterMemory(
    void*       MemoryAddress,      //IN (cache-aligned)
    HSAuint64   MemorySizeInBytes   //IN (cache-aligned)
    );


/**
  Registers with KFD a memory buffer that may be accessed by specific GPUs
*/

HSAKMT_STATUS
HSAKMTAPI
hsaKmtRegisterMemoryToNodes(
    void        *MemoryAddress,     // IN (cache-aligned)
    HSAuint64   MemorySizeInBytes,  // IN (cache-aligned)
    HSAuint64   NumberOfNodes,      // IN
    HSAuint32*  NodeArray           // IN
    );


/**
  Registers with KFD a memory buffer with memory attributes
*/

HSAKMT_STATUS
HSAKMTAPI
hsaKmtRegisterMemoryWithFlags(
    void        *MemoryAddress,     // IN (cache-aligned)
    HSAuint64   MemorySizeInBytes,  // IN (cache-aligned)
    HsaMemFlags MemFlags            // IN
    );

/**
  Registers with KFD a graphics buffer and returns graphics metadata
*/

HSAKMT_STATUS
HSAKMTAPI
hsaKmtRegisterGraphicsHandleToNodes(
    HSAuint64       GraphicsResourceHandle,        //IN
    HsaGraphicsResourceInfo *GraphicsResourceInfo, //OUT
    HSAuint64       NumberOfNodes,                 //IN
    HSAuint32*      NodeArray                      //IN
    );

/**
 Export a memory buffer for sharing with other processes

 NOTE: for the current revision of the thunk spec, SizeInBytes
 must match whole allocation.
*/
HSAKMT_STATUS
HSAKMTAPI
hsaKmtShareMemory(
	void                  *MemoryAddress,     // IN
	HSAuint64             SizeInBytes,        // IN
	HsaSharedMemoryHandle *SharedMemoryHandle // OUT
);

/**
 Register shared memory handle
*/
HSAKMT_STATUS
HSAKMTAPI
hsaKmtRegisterSharedHandle(
	const HsaSharedMemoryHandle *SharedMemoryHandle, // IN
	void                        **MemoryAddress,     // OUT
	HSAuint64                   *SizeInBytes         // OUT
);

/**
 Register shared memory handle to specific nodes only
*/
HSAKMT_STATUS
HSAKMTAPI
hsaKmtRegisterSharedHandleToNodes(
	const HsaSharedMemoryHandle *SharedMemoryHandle, // IN
	void                        **MemoryAddress,     // OUT
	HSAuint64                   *SizeInBytes,        // OUT
	HSAuint64                   NumberOfNodes,       // OUT
	HSAuint32*                  NodeArray            // OUT
);

/**
 Copy data from the GPU address space of the process identified
 by Pid. Size Copied will return actual amount of data copied.
 If return is not SUCCESS, partial copies could have happened.
 */
HSAKMT_STATUS
HSAKMTAPI
hsaKmtProcessVMRead(
	HSAuint32                 Pid,                     // IN
	HsaMemoryRange            *LocalMemoryArray,       // IN
	HSAuint64                 LocalMemoryArrayCount,   // IN
	HsaMemoryRange            *RemoteMemoryArray,      // IN
	HSAuint64                 RemoteMemoryArrayCount,  // IN
	HSAuint64                 *SizeCopied              // OUT
);

/**
 Write data to the GPU address space of the process identified
 by Pid. See also hsaKmtProcessVMRead.
*/
HSAKMT_STATUS
HSAKMTAPI
hsaKmtProcessVMWrite(
	HSAuint32                 Pid,                     // IN
	HsaMemoryRange            *LocalMemoryArray,       // IN
	HSAuint64                 LocalMemoryArrayCount,   // IN
	HsaMemoryRange            *RemoteMemoryArray,      // IN
	HSAuint64                 RemoteMemoryArrayCount,  // IN
	HSAuint64                 *SizeCopied              // OUT
);

/**
  Unregisters with KFD a memory buffer
*/

HSAKMT_STATUS
HSAKMTAPI
hsaKmtDeregisterMemory(
    void*       MemoryAddress  //IN
    );


/**
  Ensures that the memory is resident and can be accessed by GPU
*/

HSAKMT_STATUS
HSAKMTAPI
hsaKmtMapMemoryToGPU(
    void*           MemoryAddress,     //IN (page-aligned)
    HSAuint64       MemorySizeInBytes, //IN (page-aligned)
    HSAuint64*      AlternateVAGPU     //OUT (page-aligned)     
    );

/**
  Ensures that the memory is resident and can be accessed by GPUs
*/

HSAKMT_STATUS
HSAKMTAPI
hsaKmtMapMemoryToGPUNodes(
    void*           MemoryAddress,         //IN (page-aligned)
    HSAuint64       MemorySizeInBytes,     //IN (page-aligned)
    HSAuint64*      AlternateVAGPU,        //OUT (page-aligned)
    HsaMemMapFlags  MemMapFlags,           //IN
    HSAuint64       NumberOfNodes,         //IN
    HSAuint32*      NodeArray              //IN
    );

/**
  Releases the residency of the memory
*/

HSAKMT_STATUS
HSAKMTAPI
hsaKmtUnmapMemoryToGPU(
    void*           MemoryAddress       //IN (page-aligned)
    );


/**
  Notifies the kernel driver that a process wants to use GPU debugging facilities
*/

HSAKMT_STATUS
HSAKMTAPI
hsaKmtMapGraphicHandle(
                HSAuint32          NodeId,                              //IN
                HSAuint64          GraphicDeviceHandle,                 //IN
                HSAuint64          GraphicResourceHandle,               //IN
                HSAuint64          GraphicResourceOffset,               //IN
                HSAuint64          GraphicResourceSize,                 //IN
                HSAuint64*         FlatMemoryAddress            //OUT
                );


/**
  Stub for Unmap Graphic Handle
*/

HSAKMT_STATUS
HSAKMTAPI
hsaKmtUnmapGraphicHandle(
                HSAuint32          NodeId,                      //IN
                HSAuint64          FlatMemoryAddress,           //IN
                HSAuint64              SizeInBytes              //IN
                );

/**
  Allocate GWS resource for a queue
 */

HSAKMT_STATUS
HSAKMTAPI
hsaKmtAllocQueueGWS(
                HSA_QUEUEID        QueueId,                     //IN
                HSAuint32          nGWS,                        //IN
                HSAuint32          *firstGWS                    //OUT
                );

/**
  Notifies the kernel driver that a process wants to use GPU debugging facilities
*/

HSAKMT_STATUS
HSAKMTAPI
hsaKmtDbgRegister(
    HSAuint32       NodeId      //IN
    );

/**
  Detaches the debugger process from the HW debug established by hsaKmtDbgRegister() API
*/

HSAKMT_STATUS 
HSAKMTAPI 
hsaKmtDbgUnregister(
    HSAuint32       NodeId      //IN
    );

/**
  Controls a wavefront
*/

HSAKMT_STATUS
HSAKMTAPI
hsaKmtDbgWavefrontControl(
    HSAuint32           NodeId,         //IN
    HSA_DBG_WAVEOP      Operand,        //IN
    HSA_DBG_WAVEMODE    Mode,           //IN
    HSAuint32           TrapId,         //IN
    HsaDbgWaveMessage*  DbgWaveMsgRing  //IN
    );

/**
  Sets watch points on memory address ranges to generate exception events when the
  watched addresses are  accessed
*/

HSAKMT_STATUS
HSAKMTAPI
hsaKmtDbgAddressWatch(
    HSAuint32           NodeId,         //IN
    HSAuint32           NumWatchPoints, //IN
    HSA_DBG_WATCH_MODE  WatchMode[],    //IN
    void*               WatchAddress[], //IN
    HSAuint64           WatchMask[],    //IN, optional
    HsaEvent*           WatchEvent[]    //IN, optional
    );

/**
   Suspend the execution of a set of queues. A queue that is suspended
   allows the wave context save state to be inspected and modified. If a
   queue is already suspended it remains suspended. A suspended queue
   can be resumed by hsaKmtDbgQueueResume().

   For each node that has a queue suspended, a sequentially consistent
   system scope release will be performed that synchronizes with a
   sequentially consistent system scope acquire performed by this
   call. This ensures any memory updates performed by the suspended
   queues are visible to the thread calling this operation.

   Pid is the process that owns the queues that are to be supended or
   resumed. If the value is -1 then the Pid of the process calling
   hsaKmtQueueSuspend or hsaKmtQueueResume is used.

   NumQueues is the number of queues that are being requested to
   suspend or resume.

   Queues is a pointer to an array with NumQueues entries of
   HSA_QUEUEID. The queues in the list must be for queues that exist
   for Pid, and can be a mixture of queues for different nodes.

   GracePeriod to wait after initialiating context save before forcing
   waves to context save. A value of 0 indicates no grace period.
   It is ignored by hsaKmtQueueResume.

   Flags is a bit set of the values defined by HSA_DBG_NODE_CONTROL.
   Returns:
    - HSAKMT_STATUS_SUCCESS if successful.
    - HSAKMT_STATUS_INVALID_HANDLE if any QueueId is invalid for Pid.
*/

HSAKMT_STATUS
HSAKMTAPI
hsaKmtQueueSuspend(
        HSAuint32    Pid,          // IN
        HSAuint32    NumQueues,    // IN
        HSA_QUEUEID *Queues,       // IN
        HSAuint32    GracePeriod,  // IN
        HSAuint32    Flags);       // IN

/**
   Resume the execution of a set of queues. If a queue is not
   suspended by hsaKmtDbgQueueSuspend() then it remains executing. Any
   changes to the wave state data will be used when the waves are
   restored. Changes to the control stack data will have no effect.

   For each node that has a queue resumed, a sequentially consistent
   system scope release will be performed that synchronizes with a
   sequentially consistent system scope acquire performed by all
   queues being resumed. This ensures any memory updates performed by
   the thread calling this operation are visible to the resumed
   queues.

   For each node that has a queue resumed, the instruction cache will
   be invalidated. This ensures any instruction code updates performed
   by the thread calling this operation are visible to the resumed
   queues.

   Pid is the process that owns the queues that are to be supended or
   resumed. If the value is -1 then the Pid of the process calling
   hsaKmtQueueSuspend or hsaKmtQueueResume is used.

   NumQueues is the number of queues that are being requested to
   suspend or resume.

   Queues is a pointer to an array with NumQueues entries of
   HSA_QUEUEID. The queues in the list must be for queues that exist
   for Pid, and can be a mixture of queues for different nodes.

   Flags is a bit set of the values defined by HSA_DBG_NODE_CONTROL.
   Returns:
    - HSAKMT_STATUS_SUCCESS if successful
    - HSAKMT_STATUS_INVALID_HANDLE if any QueueId is invalid.
*/

HSAKMT_STATUS
HSAKMTAPI
hsaKmtQueueResume(
            HSAuint32   Pid,         // IN
            HSAuint32   NumQueues,   // IN
            HSA_QUEUEID *Queues,     // IN
            HSAuint32   Flags);      // IN

/**
  Enable debug trap for NodeId. If QueueId is INVALID_QUEUEID then
  enable for all queues on NodeId, otherwise enable only for QueueId.
  Return file descriptor PollFd where on poll wake, fd has readable
  FIFO data for pending debug events.

  When debug trap is enabled the trap handler behavior changes
  depending on architecture of the node and can include the following:

  - Initialize Trap Temp Registers: All new waves are launched with
    specific trap temp registers initialized with:

    - HSA dispatch packet address of the wave.

    - X, Y, Z grid and work-group position of the wave within the
      dispatch.

    - The scratch backing memory address.

  - Enable wave launch trap override. hsaKmtEnableDebugTrap() sets the
    TrapMask to 0 and the TrapOverride to HSA_DBG_TRAP_OVERRIDE_OR and
    they can be changed by hsaKmtSetWaveLaunchTrapOverride().

  If debug trap is already enabled for NodeId, any features controlled
  by it are still reset to their default values as defined above.

  Returns:
    - HSAKMT_STATUS_SUCCESS if successful.

    - HSAKMT_STATUS_INVALID_HANDLE if:

      - NodeId is invalid

      - QueueId is not INVALID_QUEUE, or is not a valid queue of
        NodeId.

    - HSAKMT_STATUS_UNAVAILABLE if debugging is not available to this
      process. For example, there may be a limit on number of
      processes that can perform debugging at the same time.

    - HSAKMT_STATUS_NOT_SUPPORTED if debug trap is not supported by
      NodeId, or if QueueId is not INVALID_QUEUEID and NodeId does not
      support per queue enabling.
*/
HSAKMT_STATUS
HSAKMTAPI
hsaKmtEnableDebugTrap(
    HSAuint32	NodeId, //IN
    HSA_QUEUEID	QueueId //IN
    );


/* Similar to EnableDebugTrap with polling fd return*/
HSAKMT_STATUS
HSAKMTAPI
hsaKmtEnableDebugTrapWithPollFd(
    HSAuint32	NodeId, //IN
    HSA_QUEUEID	QueueId, //IN
    HSAint32	*PollFd //OUT
    );

/**
  Disable debug trap enabled by hsaKmtEnableDebugTrap(). If debug trap
  is not currently enabled not action is taken.

  Returns:
    - HSAKMT_STATUS_SUCCESS if successful.

    - HSAKMT_STATUS_INVALID_HANDLE if NodeId is invalid.

    - HSAKMT_STATUS_NOT_SUPPORTED if debug trap not supported for NodeId.
*/
HSAKMT_STATUS
HSAKMTAPI
hsaKmtDisableDebugTrap(
    HSAuint32 NodeId //IN
    );


/**
  Query pending debug event set by ptrace.

  Can query by target QueueId.  If QueueId is INVALID_QUEUEID, return the
  first queue id that has a pending event.  Option to clear pending event
  after query is used by the ClearEvents parameter.

  Pending debug event type will be returned in EventsReceived parameter and is
  defined by HSA_DEBUG_EVENT_TYPE.  Suspended state of queue is returned in
  IsSuspended.

  Returns:
    - HSAKMT_STATUS_SUCCESS if successful
 */
HSAKMT_STATUS
HSAKMTAPI
hsaKmtQueryDebugEvent(
    HSAuint32			NodeId, // IN
    HSAuint32			Pid, // IN
    HSAuint32			*QueueId, // IN/OUT
    bool			ClearEvents, // IN
    HSA_DEBUG_EVENT_TYPE	*EventsReceived, // OUT
    bool			*IsSuspended, // OUT
    bool			*IsNew //OUT
    );

/**
  Newly created queue snapshot per ptraced process.

  Returns queue snapshot including queue id, gpuid, context save base address,
  queue status word, queue address and size, and queue read and write pointer.

  ClearEvents set will clear new queue bit and queue status word bits.

  Returns:
    - HSAKMT_STATUS_SUCCESS if successful
 */
HSAKMT_STATUS
HSAKMTAPI
hsaKmtGetQueueSnapshot(
    HSAuint32			NodeId, // IN
    HSAuint32			Pid, // IN
    bool			ClearEvents, // IN
    void			*SnapshotBuf, // IN
    HSAuint32			*QssEntries // IN/OUT
    );

/**
  Send the host trap
*/
HSAKMT_STATUS
HSAKMTAPI
hsaKmtSendHostTrap(
    HSAuint32	NodeId, //IN
    HSAuint32	Pid //IN
    );

/**
  Set the trap override mask. When debug trap is enabled by
  hsaKmtEnableDebugTrap() each wave launched has its initial
  MODE.excp_en register overriden by TrapMask as specified by
  TrapOverride.

  An error is returned if debug trap is not currently enabled for
  NodeId. Debug trap is enabled by hsaKmtEnableDebugTrap() which
  initializes TrapMask to 0 and TrapOverride to
  HSA_DBG_TRAP_OVERRIDE_OR.

  Returns:
    - HSAKMT_STATUS_SUCCESS if successful.

    - HSAKMT_STATUS_NOT_SUPPORTED if wave launch trap override is not
      supported by NodeId.

    - HSAKMT_STATUS_INVALID_HANDLE if NodeId is invalid.

    - HSAKMT_STATUS_INVALID_PARAMETER if TrapOverride is invalid.

    - HSAKMT_STATUS_ERROR if debug trap is not currently enabled by
      hsaKmtEnableDebugTrap() for NodeId.
*/
HSAKMT_STATUS
HSAKMTAPI
hsaKmtSetWaveLaunchTrapOverride(
    HSAuint32             NodeId,       //IN
    HSA_DBG_TRAP_OVERRIDE TrapOverride, //IN
    HSA_DBG_TRAP_MASK     TrapMask      //IN
    );

/**
  Set the mode in which all future waves will be launched for
  NodeId.

  Returns:
    - HSAKMT_STATUS_SUCCESS if successful.

    - HSAKMT_STATUS_UNAVAILABLE if debugging is not available to this
      process. For example, there may be a limit on number of
      processes that can perform debugging at the same time.

    - HSAKMT_STATUS_NOT_SUPPORTED if the WaveLaunchMode requested is
      not supported by the NodeId. Different implementations and
      different nodes within an implementation can support different
      sets of launch modes. Only HSA_DBG_WAVE_LAUNCH_MODE_NORMAL mode
      is supported by all.

    - HSAKMT_STATUS_INVALID_HANDLE if NodeId is not a valid node.

    - HSAKMT_STATUS_INVALID_PARAMETER if WaveLaunchMode is not a valid
      value.
*/
HSAKMT_STATUS
HSAKMTAPI
hsaKmtSetWaveLaunchMode(
    HSAuint32                NodeId,        //IN
    HSA_DBG_WAVE_LAUNCH_MODE WaveLaunchMode //IN
    );

/**
  * Get the major and minor version of the kernel debugger support.
  *
  * Returns:
  *  - HSAKMT_STATUS_SUCCESS if successful.
  *
  *  - HSAKMT_STATUS_INVALID_HANDLE if NodeId is invalid.
  *
  *  - HSAKMT_STATUS_NOT_SUPPORTED if debug trap not supported for NodeId.
*/
HSAKMT_STATUS
HSAKMTAPI
hsaKmtGetKernelDebugTrapVersionInfo(
    HSAuint32 *Major,  //Out
    HSAuint32 *Minor   //Out
    );

/**
  * Get the major and minor version of the thunk debugger support.
*/
void
HSAKMTAPI
hsaKmtGetThunkDebugTrapVersionInfo(
    HSAuint32 *Major,  //Out
    HSAuint32 *Minor   //Out
    );




/**
  Set a debug memory access watch point. A memory access of the kind
  specified by WatchMode to an matching address will cause the trap
  handler to be entered. An address matches if, after ANDing the
  watch-addr-mask-lo..watch-addr-mask-hi bits of WatchAddrMask, it
  equals the WatchAddress with the bottom watch-addr-mask-lo bits
  cleared.

  WatchId will be in the range 0 to watch-count - 1. The WatchId
  value will match the address watch exception reported to the trap
  handler.

  hsaKmtGetNodeProperties() can be used to obtain HsaNodeProperties.
  watch-addr-mask-lo and watch-addr-mask-hi can be obtained from
  HsaNodeProperties.Capabilities.WatchAddrMaskLoBit and
  HsaNodeProperties.Capabilities.WatchAddrMaskHiBit respectively.
  watch-count can be obtained from
  2^HsaNodeProperties.Capabilities.WatchPointsTotalBits.

  To cause debug memory address watch points to be reported to the
  trap handler the address watch exception must be enabled. This can
  be accomplished by using hsaKmtSetWaveLaunchTrapOverride() with a
  TrapMask that includes HSA_DBG_TRAP_MASK_DBG_ADDRESS_WATCH.

  Returns:
    - HSAKMT_STATUS_SUCCESS if successful.

    - HSAKMT_STATUS_NOT_SUPPORTED if debug memory watch points are
      not supported for NodeId.

    - HSAKMT_STATUS_UNAVAILABLE if debugging is not available to this
      process. For example, there may be a limit on number of
      processes that can perform debugging at the same time.

    - HSAKMT_STATUS_INVALID_HANDLE if NodeId or WatchId* is invalid.

    - HSAKMT_STATUS_INVALID_PARAMETER if:

      - WatchAddrMask contains non-0 bits outside the inclusive range
        watch-addr-mask-lo to watch-addr-mask-hi.

      - If WatchAddress contain non-0 bits in the inclusive range 0 to
        watch-addr-mask-lo.

      - If WatchMode is not one of the values of HSA_DBG_WATCH_MODE.

      - WatchId is NULL.

    - HSAKMT_STATUS_OUT_OF_RESOURCES if no more watch points are
      available to set currently.
*/
HSAKMT_STATUS
HSAKMTAPI
hsaKmtSetAddressWatch(
    HSAuint32          NodeId,        //IN
    HSAuint32          Pid,           //IN
    HSA_DBG_WATCH_MODE WatchMode,     //IN
    void*              WatchAddress,  //IN
    HSAuint64          WatchAddrMask, //IN
    HSAuint32*         WatchId        //OUT
    );

/**
  Clear a debug memory access watch point set by
  hsaKmtSetAddressWatch().

  Returns:
    - HSAKMT_STATUS_SUCCESS if successful.

    - HSAKMT_STATUS_NOT_SUPPORTED if debug memory watch points are
      not supported for NodeId.

    - HSAKMT_STATUS_INVALID_HANDLE if NodeId is invalid or WatchId is not valid for this
      NodeId.
*/
HSAKMT_STATUS
HSAKMTAPI
hsaKmtClearAddressWatch(
    HSAuint32 NodeId, //IN
    HSAuint32 Pid,    //IN
    HSAuint32 WatchId //IN
    );

/**
  Enable precise memory operations.

  When precise memory operations are enabled a wave waits for each
  memory operation to complete before executing further
  operations. This results in more precise reporting of memory related
  events such as memory violation or address watch points.

  Returns:
    - HSAKMT_STATUS_SUCCESS if successful.

    - HSAKMT_STATUS_UNAVAILABLE if precise memory operations is not
      available to this process. For example, the feature may require
      specific privileges.

    - HSAKMT_STATUS_NOT_SUPPORTED if precise memory operations is not
      supported by NodeId.

    - HSAKMT_STATUS_INVALID_HANDLE if NodeId is invalid.
*/
HSAKMT_STATUS
HSAKMTAPI
hsaKmtEnablePreciseMemoryOperations(
    HSAuint32 NodeId //IN
    );

/**
  Disable precise memory operations enabled by
  hsaKmtEnablePreciseMemoryOperations(). If precise memory operations
  are not currently enabled no action is taken.

  Returns:
    - HSAKMT_STATUS_SUCCESS if successful.

    - HSAKMT_STATUS_INVALID_HANDLE if NodeId is invalid.

    - HSAKMT_STATUS_NOT_SUPPORTED if precise memory operations is not
      supported by NodeId.
*/
HSAKMT_STATUS
HSAKMTAPI
hsaKmtDisablePreciseMemoryOperations(
    HSAuint32 NodeId //IN
    );

/**
  Gets GPU and CPU clock counters for particular Node
*/

HSAKMT_STATUS
HSAKMTAPI
hsaKmtGetClockCounters(
    HSAuint32         NodeId,  //IN
    HsaClockCounters* Counters //OUT
    );

/**
  Retrieves information on the available HSA counters
*/

HSAKMT_STATUS
HSAKMTAPI
hsaKmtPmcGetCounterProperties(
    HSAuint32                   NodeId,             //IN
    HsaCounterProperties**      CounterProperties   //OUT
    );

/**
  Registers a set of (HW) counters to be used for tracing/profiling
*/

HSAKMT_STATUS
HSAKMTAPI
hsaKmtPmcRegisterTrace(
    HSAuint32           NodeId,             //IN
    HSAuint32           NumberOfCounters,   //IN
    HsaCounter*         Counters,           //IN
    HsaPmcTraceRoot*    TraceRoot           //OUT
    );

/**
  Unregisters a set of (HW) counters used for tracing/profiling
*/

HSAKMT_STATUS
HSAKMTAPI
hsaKmtPmcUnregisterTrace(
    HSAuint32   NodeId,     //IN
    HSATraceId  TraceId     //IN
    );

/**
  Allows a user mode process to get exclusive access to the defined set of (HW) counters
  used for tracing/profiling
*/

HSAKMT_STATUS
HSAKMTAPI
hsaKmtPmcAcquireTraceAccess(
    HSAuint32   NodeId,     //IN
    HSATraceId  TraceId     //IN
    );

/**
  Allows a user mode process to release exclusive access to the defined set of (HW) counters
  used for tracing/profiling
*/

HSAKMT_STATUS
HSAKMTAPI
hsaKmtPmcReleaseTraceAccess(
    HSAuint32   NodeId,     //IN
    HSATraceId  TraceId     //IN
    );

/**
  Starts tracing operation on a previously established set of performance counters
*/

HSAKMT_STATUS
HSAKMTAPI
hsaKmtPmcStartTrace(
    HSATraceId  TraceId,                //IN
    void*       TraceBuffer,            //IN (page aligned) 
    HSAuint64   TraceBufferSizeBytes    //IN (page aligned)
    );

/**
   Forces an update of all the counters that a previously started trace operation has registered
*/

HSAKMT_STATUS
HSAKMTAPI
hsaKmtPmcQueryTrace(
    HSATraceId    TraceId   //IN
    );

/**
  Stops tracing operation on a previously established set of performance counters
*/

HSAKMT_STATUS
HSAKMTAPI
hsaKmtPmcStopTrace(
    HSATraceId  TraceId     //IN
    );

/**
  Sets trap handler and trap buffer to be used for all queues associated with the specified NodeId within this process context
*/

HSAKMT_STATUS 
HSAKMTAPI 
hsaKmtSetTrapHandler(
    HSAuint32           NodeId,                   //IN
    void*               TrapHandlerBaseAddress,   //IN
    HSAuint64           TrapHandlerSizeInBytes,   //IN
    void*               TrapBufferBaseAddress,    //IN
    HSAuint64           TrapBufferSizeInBytes     //IN
    );

/**
  Gets image tile configuration.
 */
HSAKMT_STATUS
HSAKMTAPI
hsaKmtGetTileConfig(
    HSAuint32           NodeId,     // IN
    HsaGpuTileConfig*   config      // IN & OUT
    );

/**
  Returns information about pointers
*/
HSAKMT_STATUS
HSAKMTAPI
hsaKmtQueryPointerInfo(
    const void *        Pointer,        //IN
    HsaPointerInfo *    PointerInfo     //OUT
    );

/**
  Associates user data with a memory allocation
*/
HSAKMT_STATUS
HSAKMTAPI
hsaKmtSetMemoryUserData(
    const void *    Pointer,    //IN
    void *          UserData    //IN
    );

<<<<<<< HEAD
/**
  Acquire request exclusive use of SPM
*/
HSAKMT_STATUS
HSAKMTAPI
hsaKmtSPMAcquire(
    HSAuint32	PreferredNode	//IN
    );


/**
  Release exclusive use of SPM
*/
HSAKMT_STATUS
HSAKMTAPI
hsaKmtSPMRelease(
    HSAuint32	PreferredNode	//IN
    );

/**
   Set up the destination user mode buffer for stream performance
   counter data.
*/

HSAKMT_STATUS
HSAKMTAPI
hsaKmtSPMSetDestBuffer(
	HSAuint32   PreferredNode,		//IN
	HSAuint32   SizeInBytes,		//IN
	HSAuint32   * timeout,			//IN/OUT
	HSAuint32   * SizeCopied,		//OUT
	void        *DestMemoryAddress,		//IN
	bool        *isSPMDataLoss		//OUT
    );
=======
/* Helper functions for calling KFD SVM ioctl */
HSAKMT_STATUS
HSAKMTAPI
hsaKmtSVMSetAttr(
    void *start_addr,   // IN: Start of the virtual address range (page-aligned)
    HSAuint64 size,     // IN: size (page-aligned)
    unsigned int nattr, // IN: number of attributes
    HSA_SVM_ATTRIBUTE *attrs  // IN: array of attributes
);

HSAKMT_STATUS
HSAKMTAPI
hsaKmtSVMGetAttr(
    void *start_addr,   // IN: Start of the virtual address range (page-aligned)
    HSAuint64 size,     // IN: size (page aligned)
    unsigned int nattr, // IN: number of attributes
    HSA_SVM_ATTRIBUTE *attrs  // IN/OUT: array of attributes
);

HSAKMT_STATUS
HSAKMTAPI
hsaKmtSetXNACKMode(
    HSAint32 enable  // IN: enable/disable XNACK node.
);

HSAKMT_STATUS
HSAKMTAPI
hsaKmtGetXNACKMode(
    HSAint32 * enable  // OUT: returns XNACK value.
);
>>>>>>> e35778ed

#ifdef __cplusplus
}   //extern "C"
#endif

#endif //_HSAKMT_H_
<|MERGE_RESOLUTION|>--- conflicted
+++ resolved
@@ -1219,7 +1219,6 @@
     void *          UserData    //IN
     );
 
-<<<<<<< HEAD
 /**
   Acquire request exclusive use of SPM
 */
@@ -1254,7 +1253,7 @@
 	void        *DestMemoryAddress,		//IN
 	bool        *isSPMDataLoss		//OUT
     );
-=======
+
 /* Helper functions for calling KFD SVM ioctl */
 HSAKMT_STATUS
 HSAKMTAPI
@@ -1285,7 +1284,6 @@
 hsaKmtGetXNACKMode(
     HSAint32 * enable  // OUT: returns XNACK value.
 );
->>>>>>> e35778ed
 
 #ifdef __cplusplus
 }   //extern "C"
